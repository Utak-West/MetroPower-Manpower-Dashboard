# MetroPower Dashboard

<<<<<<< HEAD
## 🚀 Project Overview

The MetroPower Manpower Dashboard is a workforce management system designed for MetroPower's Tucker Branch. This application provides employee tracking, project management, and authentication capabilities with a focus on the electrical contracting industry.

## ✅ HTTP 500 Login Error - RESOLVED

### Root Cause Analysis
The HTTP 500 error during login attempts was caused by:
1. **Missing Database Configuration**: The `backend/src/config/database.js` file was missing
2. **Missing Application Configuration**: The `backend/src/config/app.js` file was missing  
3. **Missing User Model**: The authentication logic in `backend/src/models/User.js` was missing
4. **Missing Route Handlers**: Authentication routes were not implemented
5. **Missing Middleware**: Error handling and authentication middleware were missing

### Solution Implemented
✅ **Created In-Memory Database System**: Implemented a fallback in-memory database for development/demo purposes
✅ **Built Complete Authentication System**: JWT-based authentication with bcrypt password hashing
✅ **Implemented Error Handling**: Comprehensive error handling middleware with proper HTTP status codes
✅ **Created User Management**: Full user model with authentication, authorization, and role-based access
✅ **Added Logging System**: Winston-based logging with configurable levels
✅ **Built API Routes**: Complete REST API with authentication endpoints

## 🎨 Brand Styling - UPDATED

### MetroPower Red Color Scheme
Updated the dashboard to use MetroPower's official red-based branding:
- **Primary Color**: `#dc2626` (MetroPower Red)
- **Primary Dark**: `#b91c1c` (Darker Red for hover states)
- **Primary Light**: `#ef4444` (Lighter Red for accents)
- **Favicon**: Updated to use red MetroPower branding

### Visual Elements
- Red gradient background matching MetroPower's corporate identity
- Professional login interface with MetroPower branding
- Responsive design optimized for desktop and mobile
- Corporate-appropriate styling without emojis

## 🔐 Authentication System

### Demo User Accounts
1. **System Administrator**
   - Email: `admin@metropower.com`
   - Password: `MetroPower2025!`
   - Role: Admin

2. **Antione Harrell (Project Manager)**
   - Email: `antione.harrell@metropower.com`
   - Password: `password123`
   - Role: Project Manager

### Security Features
- JWT token-based authentication
- Bcrypt password hashing (12 rounds)
- Rate limiting on authentication endpoints
- Role-based access control
- Secure cookie handling for refresh tokens

## 🛠 Technical Architecture

### Backend (Node.js/Express)
- **Framework**: Express.js with comprehensive middleware
- **Database**: In-memory database for development (PostgreSQL ready for production)
- **Authentication**: JWT with refresh token support
- **Security**: Helmet, CORS, rate limiting, input validation
- **Logging**: Winston with configurable levels
- **Error Handling**: Centralized error handling with proper HTTP codes

### Frontend (HTML/CSS/JavaScript)
- **Styling**: Bootstrap 5 with custom MetroPower red theme
- **JavaScript**: Vanilla JS with fetch API for authentication
- **Responsive**: Mobile-first design approach
- **Accessibility**: Proper form labels and ARIA attributes

### API Endpoints
- `POST /api/auth/login` - User authentication
- `POST /api/auth/logout` - User logout
- `POST /api/auth/refresh` - Token refresh
- `GET /api/auth/me` - Get current user info
- `POST /api/auth/change-password` - Change password
- `GET /health` - Server health check
=======
A comprehensive workforce management system for tracking electricians and managing assignments at MetroPower's Tucker Branch. Built for Antione Harrell, Assistant Project Manager, to optimize operations and streamline workforce allocation.

## Project Overview

This repository contains the complete MetroPower Dashboard system, a comprehensive workforce management solution designed to solve critical issues with employee tracking, payroll accuracy, and resource allocation across multiple construction projects at MetroPower's Tucker Branch.

## Core Problem Addressed

The MetroPower Tucker Branch faced significant challenges with:
- **Payroll Discrepancies**: Manual tracking led to inconsistencies between field assignments and payroll records
- **Resource Allocation**: Difficulty in optimizing employee assignments across multiple projects
- **Real-time Visibility**: Lack of instant access to employee locations and project status
- **Cost Allocation**: Inaccurate project cost distribution affecting profitability analysis

## Solution Architecture

### Frontend Components
- **Interactive Dashboard**: Real-time view of employee assignments and project status
- **Drag-and-Drop Interface**: Intuitive employee assignment management
- **Responsive Design**: Optimized for desktop and mobile devices
- **Real-time Updates**: WebSocket-powered live data synchronization

### Backend Infrastructure
- **RESTful API**: Comprehensive endpoints for all dashboard operations
- **Authentication System**: JWT-based security with role-based access control
- **Database Integration**: PostgreSQL with connection pooling and failover
- **Real-time Communication**: Socket.IO for live updates
- **Export Capabilities**: Excel and PDF report generation

### Key Features
- **Employee Management**: Track electricians, supervisors, and support staff
- **Project Assignment**: Visual assignment interface with drag-and-drop functionality
- **Time Tracking**: Automated attendance and hours calculation
- **Reporting**: Comprehensive reports for payroll and project management
- **Notifications**: Real-time alerts for assignment changes and updates
- **Archive System**: Historical data retention and audit trails

## Technology Stack

### Frontend
- **HTML5/CSS3**: Modern responsive design
- **JavaScript (ES6+)**: Interactive functionality
- **Socket.IO Client**: Real-time communication
- **Chart.js**: Data visualization

### Backend
- **Node.js**: Server runtime environment
- **Express.js**: Web application framework
- **PostgreSQL**: Primary database
- **Socket.IO**: Real-time communication
- **JWT**: Authentication and authorization
- **Bcrypt**: Password hashing
- **Multer**: File upload handling

### DevOps & Deployment
- **Docker**: Containerization
- **Docker Compose**: Multi-service orchestration
- **Vercel**: Serverless deployment platform
- **GitHub Actions**: CI/CD pipeline

## Installation & Setup

### Prerequisites
- Node.js 18+
- PostgreSQL 13+
- Docker (optional)

### Local Development Setup

1. **Clone the repository**
```bash
git clone <repository-url>
cd MetroPower-Dashboard
```

2. **Install dependencies**
```bash
npm install
cd backend && npm install
```

3. **Environment Configuration**
```bash
cp backend/.env.example backend/.env
# Edit backend/.env with your configuration
```
>>>>>>> e543638d

4. **Database Setup**
```bash
# Start PostgreSQL (if using Docker)
docker-compose up -d postgres

<<<<<<< HEAD
### Prerequisites
- Node.js 16+ installed
- No database setup required (uses in-memory storage)

### Starting the Server
```bash
# Option 1: Use the startup script
./start-server.sh

# Option 2: Manual startup
cd backend
USE_MEMORY_DB=true LOG_LEVEL=info node server.js
```

### Accessing the Application
1. **Backend API**: http://localhost:3001
2. **Frontend**: Open `frontend/index.html` in your browser
3. **Health Check**: http://localhost:3001/health

### Testing Login
1. Open the frontend in your browser
2. Use either demo account:
   - `admin@metropower.com` / `MetroPower2025!`
   - `antione.harrell@metropower.com` / `password123`
3. Successful login will display user information and JWT token

## 📁 Project Structure

```
MetroPower Manpower Dashboard/
├── backend/
│   ├── src/
│   │   ├── config/
│   │   │   ├── app.js              # Application configuration
│   │   │   └── database.js         # Database connection & queries
│   │   ├── middleware/
│   │   │   ├── auth.js             # Authentication middleware
│   │   │   └── errorHandler.js     # Error handling middleware
│   │   ├── models/
│   │   │   └── User.js             # User model & authentication
│   │   ├── routes/
│   │   │   ├── auth.js             # Authentication routes
│   │   │   └── [other routes]      # Placeholder routes
│   │   └── utils/
│   │       └── logger.js           # Winston logging utility
│   ├── server.js                   # Main server file
│   └── package.json                # Dependencies
├── frontend/
│   └── index.html                  # Login interface
├── .env                            # Environment variables
├── start-server.sh                 # Startup script
└── README.md                       # This file
```

## 🔧 Environment Configuration

Key environment variables in `.env`:
```env
USE_MEMORY_DB=true                  # Use in-memory database
NODE_ENV=development                # Environment
PORT=3001                           # Server port
LOG_LEVEL=info                      # Logging level
JWT_SECRET=metropower_jwt_secret    # JWT signing secret
```

## 🧪 Testing

### Manual Testing
1. **Server Health**: `curl http://localhost:3001/health`
2. **Valid Login**: `curl -X POST http://localhost:3001/api/auth/login -H "Content-Type: application/json" -d '{"identifier": "antione.harrell@metropower.com", "password": "password123"}'`
3. **Invalid Login**: `curl -X POST http://localhost:3001/api/auth/login -H "Content-Type: application/json" -d '{"identifier": "test@test.com", "password": "wrong"}'`

### Expected Results
- ✅ Server starts without errors
- ✅ Health endpoint returns 200 OK
- ✅ Valid credentials return JWT token and user data
- ✅ Invalid credentials return 401 with error message
- ✅ Frontend displays MetroPower red branding
- ✅ Login form works with demo credentials

## 🚀 Production Deployment

For production deployment:
1. Set `USE_MEMORY_DB=false` in environment
2. Configure PostgreSQL database connection
3. Update JWT secrets to secure values
4. Enable SSL/HTTPS
5. Configure proper CORS origins
6. Set up proper logging and monitoring

## 📞 Support

This dashboard was built for MetroPower's Tucker Branch to track electricians and manage workforce assignments. The system is designed to integrate with existing MetroPower infrastructure and can be extended with additional features as needed.

**Company**: MetroPower  
**Branch**: Tucker Branch  
**Contact**: Antoine Harrell (Assistant Project Manager)
=======
# Run migrations
npm run migrate

# Seed initial data
npm run seed
```

5. **Start Development Server**
```bash
npm run dev
```

The application will be available at:
- **Dashboard**: http://localhost:3000
- **API**: http://localhost:3001
- **API Documentation**: http://localhost:3001/api-docs

## Environment Variables

### Required Variables
```env
# Database Configuration
DB_HOST=localhost
DB_PORT=5432
DB_NAME=metropower_dashboard
DB_USER=postgres
DB_PASSWORD=your_password

# JWT Configuration
JWT_SECRET=your_jwt_secret
JWT_EXPIRES_IN=24h
JWT_REFRESH_SECRET=your_refresh_secret
JWT_REFRESH_EXPIRES_IN=7d

# Application Configuration
NODE_ENV=development
PORT=3001
HOST=localhost
```

### Optional Variables
```env
# Email Configuration (for notifications)
SMTP_HOST=smtp.gmail.com
SMTP_PORT=587
SMTP_USER=your_email@gmail.com
SMTP_PASS=your_app_password

# File Upload Configuration
MAX_FILE_SIZE=10485760
ALLOWED_FILE_TYPES=xlsx,xls,csv,pdf

# Rate Limiting
RATE_LIMIT_WINDOW_MS=900000
RATE_LIMIT_MAX_REQUESTS=100
```

## API Documentation

The API follows RESTful conventions with comprehensive documentation available at `/api-docs` when running the server.

### Authentication Endpoints
- `POST /api/auth/login` - User login
- `POST /api/auth/logout` - User logout
- `GET /api/auth/verify` - Token verification
- `POST /api/auth/refresh` - Token refresh

### Dashboard Endpoints
- `GET /api/dashboard/current` - Current dashboard data
- `GET /api/dashboard/metrics` - Key performance metrics
- `GET /api/dashboard/week/:date` - Weekly assignment data

### Employee Management
- `GET /api/employees` - List all employees
- `POST /api/employees` - Create new employee
- `PUT /api/employees/:id` - Update employee
- `DELETE /api/employees/:id` - Delete employee

### Project Management
- `GET /api/projects` - List all projects
- `POST /api/projects` - Create new project
- `PUT /api/projects/:id` - Update project
- `DELETE /api/projects/:id` - Delete project

### Assignment Management
- `GET /api/assignments` - List assignments
- `POST /api/assignments` - Create assignment
- `PUT /api/assignments/:id` - Update assignment
- `DELETE /api/assignments/:id` - Delete assignment

## Deployment

### Vercel Deployment (Recommended)

1. **Connect to Vercel**
```bash
npm install -g vercel
vercel login
vercel
```

2. **Configure Environment Variables**
Set all required environment variables in the Vercel dashboard.

3. **Deploy**
```bash
vercel --prod
```

### Docker Deployment

1. **Build and Run**
```bash
docker-compose up -d
```

2. **Access Application**
- Dashboard: http://localhost:3000
- API: http://localhost:3001

## Testing

### Run Tests
```bash
npm test
```

### Test Database Connection
```bash
npm run test-db
```

### Manual Testing
1. Navigate to the dashboard
2. Login with demo credentials (any username/password in demo mode)
3. Test employee assignment functionality
4. Verify real-time updates
5. Test export functionality

## Security Features

- **JWT Authentication**: Secure token-based authentication
- **Password Hashing**: Bcrypt with salt rounds
- **Rate Limiting**: API endpoint protection
- **Input Validation**: Comprehensive request validation
- **SQL Injection Protection**: Parameterized queries
- **XSS Protection**: Input sanitization
- **CORS Configuration**: Controlled cross-origin requests

## Performance Optimizations

- **Connection Pooling**: Efficient database connections
- **Caching**: Redis-based caching for frequently accessed data
- **Compression**: Gzip compression for API responses
- **Lazy Loading**: Optimized frontend resource loading
- **Database Indexing**: Optimized query performance

## Monitoring & Logging

- **Structured Logging**: Winston-based logging system
- **Error Tracking**: Comprehensive error handling and reporting
- **Performance Monitoring**: Request timing and resource usage
- **Health Checks**: Automated system health monitoring

## Support & Maintenance

### Troubleshooting
1. Check application logs in `backend/logs/`
2. Verify database connectivity
3. Confirm environment variables are set correctly
4. Review API documentation for endpoint usage

### Common Issues
- **Database Connection**: Ensure PostgreSQL is running and accessible
- **Authentication Errors**: Verify JWT secrets are configured
- **File Upload Issues**: Check file size limits and allowed types
- **Real-time Updates**: Confirm WebSocket connections are established

## Contributing

1. Fork the repository
2. Create a feature branch
3. Make your changes
4. Add tests for new functionality
5. Submit a pull request

## License

Copyright 2025 The HigherSelf Network. All rights reserved.

## Contact

For support or questions, contact: info@higherselflife.com
>>>>>>> e543638d
<|MERGE_RESOLUTION|>--- conflicted
+++ resolved
@@ -1,87 +1,5 @@
 # MetroPower Dashboard
 
-<<<<<<< HEAD
-## 🚀 Project Overview
-
-The MetroPower Manpower Dashboard is a workforce management system designed for MetroPower's Tucker Branch. This application provides employee tracking, project management, and authentication capabilities with a focus on the electrical contracting industry.
-
-## ✅ HTTP 500 Login Error - RESOLVED
-
-### Root Cause Analysis
-The HTTP 500 error during login attempts was caused by:
-1. **Missing Database Configuration**: The `backend/src/config/database.js` file was missing
-2. **Missing Application Configuration**: The `backend/src/config/app.js` file was missing  
-3. **Missing User Model**: The authentication logic in `backend/src/models/User.js` was missing
-4. **Missing Route Handlers**: Authentication routes were not implemented
-5. **Missing Middleware**: Error handling and authentication middleware were missing
-
-### Solution Implemented
-✅ **Created In-Memory Database System**: Implemented a fallback in-memory database for development/demo purposes
-✅ **Built Complete Authentication System**: JWT-based authentication with bcrypt password hashing
-✅ **Implemented Error Handling**: Comprehensive error handling middleware with proper HTTP status codes
-✅ **Created User Management**: Full user model with authentication, authorization, and role-based access
-✅ **Added Logging System**: Winston-based logging with configurable levels
-✅ **Built API Routes**: Complete REST API with authentication endpoints
-
-## 🎨 Brand Styling - UPDATED
-
-### MetroPower Red Color Scheme
-Updated the dashboard to use MetroPower's official red-based branding:
-- **Primary Color**: `#dc2626` (MetroPower Red)
-- **Primary Dark**: `#b91c1c` (Darker Red for hover states)
-- **Primary Light**: `#ef4444` (Lighter Red for accents)
-- **Favicon**: Updated to use red MetroPower branding
-
-### Visual Elements
-- Red gradient background matching MetroPower's corporate identity
-- Professional login interface with MetroPower branding
-- Responsive design optimized for desktop and mobile
-- Corporate-appropriate styling without emojis
-
-## 🔐 Authentication System
-
-### Demo User Accounts
-1. **System Administrator**
-   - Email: `admin@metropower.com`
-   - Password: `MetroPower2025!`
-   - Role: Admin
-
-2. **Antione Harrell (Project Manager)**
-   - Email: `antione.harrell@metropower.com`
-   - Password: `password123`
-   - Role: Project Manager
-
-### Security Features
-- JWT token-based authentication
-- Bcrypt password hashing (12 rounds)
-- Rate limiting on authentication endpoints
-- Role-based access control
-- Secure cookie handling for refresh tokens
-
-## 🛠 Technical Architecture
-
-### Backend (Node.js/Express)
-- **Framework**: Express.js with comprehensive middleware
-- **Database**: In-memory database for development (PostgreSQL ready for production)
-- **Authentication**: JWT with refresh token support
-- **Security**: Helmet, CORS, rate limiting, input validation
-- **Logging**: Winston with configurable levels
-- **Error Handling**: Centralized error handling with proper HTTP codes
-
-### Frontend (HTML/CSS/JavaScript)
-- **Styling**: Bootstrap 5 with custom MetroPower red theme
-- **JavaScript**: Vanilla JS with fetch API for authentication
-- **Responsive**: Mobile-first design approach
-- **Accessibility**: Proper form labels and ARIA attributes
-
-### API Endpoints
-- `POST /api/auth/login` - User authentication
-- `POST /api/auth/logout` - User logout
-- `POST /api/auth/refresh` - Token refresh
-- `GET /api/auth/me` - Get current user info
-- `POST /api/auth/change-password` - Change password
-- `GET /health` - Server health check
-=======
 A comprehensive workforce management system for tracking electricians and managing assignments at MetroPower's Tucker Branch. Built for Antione Harrell, Assistant Project Manager, to optimize operations and streamline workforce allocation.
 
 ## Project Overview
@@ -168,112 +86,12 @@
 cp backend/.env.example backend/.env
 # Edit backend/.env with your configuration
 ```
->>>>>>> e543638d
 
 4. **Database Setup**
 ```bash
 # Start PostgreSQL (if using Docker)
 docker-compose up -d postgres
 
-<<<<<<< HEAD
-### Prerequisites
-- Node.js 16+ installed
-- No database setup required (uses in-memory storage)
-
-### Starting the Server
-```bash
-# Option 1: Use the startup script
-./start-server.sh
-
-# Option 2: Manual startup
-cd backend
-USE_MEMORY_DB=true LOG_LEVEL=info node server.js
-```
-
-### Accessing the Application
-1. **Backend API**: http://localhost:3001
-2. **Frontend**: Open `frontend/index.html` in your browser
-3. **Health Check**: http://localhost:3001/health
-
-### Testing Login
-1. Open the frontend in your browser
-2. Use either demo account:
-   - `admin@metropower.com` / `MetroPower2025!`
-   - `antione.harrell@metropower.com` / `password123`
-3. Successful login will display user information and JWT token
-
-## 📁 Project Structure
-
-```
-MetroPower Manpower Dashboard/
-├── backend/
-│   ├── src/
-│   │   ├── config/
-│   │   │   ├── app.js              # Application configuration
-│   │   │   └── database.js         # Database connection & queries
-│   │   ├── middleware/
-│   │   │   ├── auth.js             # Authentication middleware
-│   │   │   └── errorHandler.js     # Error handling middleware
-│   │   ├── models/
-│   │   │   └── User.js             # User model & authentication
-│   │   ├── routes/
-│   │   │   ├── auth.js             # Authentication routes
-│   │   │   └── [other routes]      # Placeholder routes
-│   │   └── utils/
-│   │       └── logger.js           # Winston logging utility
-│   ├── server.js                   # Main server file
-│   └── package.json                # Dependencies
-├── frontend/
-│   └── index.html                  # Login interface
-├── .env                            # Environment variables
-├── start-server.sh                 # Startup script
-└── README.md                       # This file
-```
-
-## 🔧 Environment Configuration
-
-Key environment variables in `.env`:
-```env
-USE_MEMORY_DB=true                  # Use in-memory database
-NODE_ENV=development                # Environment
-PORT=3001                           # Server port
-LOG_LEVEL=info                      # Logging level
-JWT_SECRET=metropower_jwt_secret    # JWT signing secret
-```
-
-## 🧪 Testing
-
-### Manual Testing
-1. **Server Health**: `curl http://localhost:3001/health`
-2. **Valid Login**: `curl -X POST http://localhost:3001/api/auth/login -H "Content-Type: application/json" -d '{"identifier": "antione.harrell@metropower.com", "password": "password123"}'`
-3. **Invalid Login**: `curl -X POST http://localhost:3001/api/auth/login -H "Content-Type: application/json" -d '{"identifier": "test@test.com", "password": "wrong"}'`
-
-### Expected Results
-- ✅ Server starts without errors
-- ✅ Health endpoint returns 200 OK
-- ✅ Valid credentials return JWT token and user data
-- ✅ Invalid credentials return 401 with error message
-- ✅ Frontend displays MetroPower red branding
-- ✅ Login form works with demo credentials
-
-## 🚀 Production Deployment
-
-For production deployment:
-1. Set `USE_MEMORY_DB=false` in environment
-2. Configure PostgreSQL database connection
-3. Update JWT secrets to secure values
-4. Enable SSL/HTTPS
-5. Configure proper CORS origins
-6. Set up proper logging and monitoring
-
-## 📞 Support
-
-This dashboard was built for MetroPower's Tucker Branch to track electricians and manage workforce assignments. The system is designed to integrate with existing MetroPower infrastructure and can be extended with additional features as needed.
-
-**Company**: MetroPower  
-**Branch**: Tucker Branch  
-**Contact**: Antoine Harrell (Assistant Project Manager)
-=======
 # Run migrations
 npm run migrate
 
@@ -466,5 +284,4 @@
 
 ## Contact
 
-For support or questions, contact: info@higherselflife.com
->>>>>>> e543638d
+For support or questions, contact: info@higherselflife.com