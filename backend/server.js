--- conflicted
+++ resolved
@@ -1,64 +1,47 @@
 /**
-<<<<<<< HEAD
- * MetroPower Manpower Dashboard - Main Server
- * 
- * Express.js server setup with middleware, routes, and database initialization.
- * Supports both standalone and serverless deployment.
-=======
  * MetroPower Dashboard - Main Server
  *
  * Express.js server with comprehensive error handling, authentication,
  * and real-time capabilities for the MetroPower workforce management system.
  *
  * Copyright 2025 The HigherSelf Network
->>>>>>> e543638d
  */
 
-require('dotenv').config({ path: '../.env' });
-
+require('dotenv').config();
 const express = require('express');
 const cors = require('cors');
 const helmet = require('helmet');
+const morgan = require('morgan');
 const compression = require('compression');
 const rateLimit = require('express-rate-limit');
 const cookieParser = require('cookie-parser');
-<<<<<<< HEAD
-const path = require('path');
-=======
 const { createServer } = require('http');
 const { Server } = require('socket.io');
->>>>>>> e543638d
-
-// Import configuration and utilities
+
+// Import configurations and utilities
 const config = require('./src/config/app');
 const logger = require('./src/utils/logger');
 const { connectDatabase } = require('./src/config/database');
 
 // Import middleware
 const { errorHandler, notFoundHandler } = require('./src/middleware/errorHandler');
-<<<<<<< HEAD
-=======
 const { authenticate: authMiddleware, auditLog } = require('./src/middleware/auth');
->>>>>>> e543638d
 
 // Import routes
 const authRoutes = require('./src/routes/auth');
-const managerRoutes = require('./src/routes/manager');
-const dashboardRoutes = require('./src/routes/dashboard');
 const employeeRoutes = require('./src/routes/employees');
 const projectRoutes = require('./src/routes/projects');
 const assignmentRoutes = require('./src/routes/assignments');
+const dashboardRoutes = require('./src/routes/dashboard');
 const exportRoutes = require('./src/routes/exports');
 const archiveRoutes = require('./src/routes/archives');
 const notificationRoutes = require('./src/routes/notifications');
-
-// Create Express application
+const userRoutes = require('./src/routes/users');
+
+// Initialize Express app
 const app = express();
-
-<<<<<<< HEAD
-// Trust proxy for accurate IP addresses (important for rate limiting)
-app.set('trust proxy', 1);
-=======
+const server = createServer(app);
+
 // Initialize Socket.IO
 const io = new Server(server, {
   cors: {
@@ -67,7 +50,6 @@
     credentials: true
   }
 });
->>>>>>> e543638d
 
 // Global error handlers
 process.on('uncaughtException', (error) => {
@@ -89,38 +71,23 @@
       fontSrc: ["'self'", "https://fonts.gstatic.com"],
       scriptSrc: ["'self'", "'unsafe-inline'"],
       imgSrc: ["'self'", "data:", "https:"],
-<<<<<<< HEAD
-      connectSrc: ["'self'"]
-    }
-  },
-  crossOriginEmbedderPolicy: false
-=======
       connectSrc: ["'self'", "ws:", "wss:"]
     }
   }
->>>>>>> e543638d
 }));
-
-// Compression middleware
-app.use(compression());
 
 // CORS configuration
 app.use(cors({
-  origin: config.cors.origin,
-  credentials: config.cors.credentials,
+  origin: process.env.CORS_ORIGIN?.split(',') || ['http://localhost:3000'],
+  credentials: true,
   methods: ['GET', 'POST', 'PUT', 'DELETE', 'PATCH', 'OPTIONS'],
   allowedHeaders: ['Content-Type', 'Authorization', 'X-Requested-With']
 }));
 
-// Body parsing middleware
-app.use(express.json({ limit: '10mb' }));
-app.use(express.urlencoded({ extended: true, limit: '10mb' }));
-app.use(cookieParser());
-
 // Rate limiting
 const limiter = rateLimit({
-  windowMs: config.rateLimit.windowMs,
-  max: config.rateLimit.maxRequests,
+  windowMs: parseInt(process.env.RATE_LIMIT_WINDOW_MS) || 15 * 60 * 1000, // 15 minutes
+  max: parseInt(process.env.RATE_LIMIT_MAX_REQUESTS) || 100,
   message: {
     error: 'Too many requests',
     message: 'Please try again later'
@@ -129,32 +96,6 @@
   legacyHeaders: false
 });
 
-<<<<<<< HEAD
-// Request logging middleware
-app.use((req, res, next) => {
-  const start = Date.now();
-  
-  res.on('finish', () => {
-    const duration = Date.now() - start;
-    const logData = {
-      method: req.method,
-      url: req.url,
-      status: res.statusCode,
-      duration: `${duration}ms`,
-      ip: req.ip,
-      userAgent: req.get('User-Agent')
-    };
-    
-    if (res.statusCode >= 400) {
-      logger.warn('HTTP Request', logData);
-    } else {
-      logger.info('HTTP Request', logData);
-    }
-  });
-  
-  next();
-});
-=======
 app.use(limiter);
 
 // Body parsing middleware
@@ -176,24 +117,15 @@
 
 // Audit logging middleware
 app.use(auditLog);
->>>>>>> e543638d
 
 // Health check endpoint
 app.get('/health', (req, res) => {
   res.json({
-<<<<<<< HEAD
-    status: 'OK',
-    timestamp: new Date().toISOString(),
-    service: config.app.name,
-    version: config.app.version,
-    environment: config.app.environment
-=======
     status: 'healthy',
     timestamp: new Date().toISOString(),
     version: process.env.npm_package_version || '1.0.0',
     environment: process.env.NODE_ENV || 'development',
     database: global.isDemoMode ? 'demo' : 'connected'
->>>>>>> e543638d
   });
 });
 
@@ -224,30 +156,6 @@
 
 // API Routes
 app.use('/api/auth', authRoutes);
-<<<<<<< HEAD
-app.use('/api', managerRoutes);  // Simple manager routes
-app.use('/api/dashboard', dashboardRoutes);
-app.use('/api/employees', employeeRoutes);
-app.use('/api/projects', projectRoutes);
-app.use('/api/assignments', assignmentRoutes);
-app.use('/api/exports', exportRoutes);
-app.use('/api/archives', archiveRoutes);
-app.use('/api/notifications', notificationRoutes);
-
-// Serve static files
-const frontendPath = path.join(__dirname, '..', 'frontend');
-app.use(express.static(frontendPath));
-
-// Serve index.html for all non-API routes (SPA support)
-app.get('*', (req, res) => {
-  if (!req.path.startsWith('/api/') && !req.path.startsWith('/health')) {
-    res.sendFile(path.join(frontendPath, 'index.html'));
-  }
-});
-
-// 404 handler for API routes
-app.use('/api/*', notFoundHandler);
-=======
 app.use('/api/employees', authMiddleware, employeeRoutes);
 app.use('/api/projects', authMiddleware, projectRoutes);
 app.use('/api/assignments', authMiddleware, assignmentRoutes);
@@ -278,20 +186,13 @@
 
 // 404 handler
 app.use(notFoundHandler);
->>>>>>> e543638d
-
-// Global error handler
+
+// Error handling middleware (must be last)
 app.use(errorHandler);
 
-/**
- * Initialize the application
- * @returns {Promise<void>}
- */
-async function initializeApp() {
+// Initialize database connection for serverless
+const initializeApp = async () => {
   try {
-<<<<<<< HEAD
-    logger.info('Initializing MetroPower Dashboard...');
-=======
     // Initialize demo mode from configuration
     global.isDemoMode = config.demo.enabled;
     
@@ -300,69 +201,22 @@
       require('./src/services/demoService');
       return false;
     }
->>>>>>> e543638d
     
     // Connect to database
     await connectDatabase();
-    logger.info('Database connection established');
-    
-    // Create necessary directories
-    const fs = require('fs').promises;
-    const directories = [
-      config.upload.path,
-      config.export.path,
-      path.dirname(config.logging.file)
-    ];
-    
-    for (const dir of directories) {
-      try {
-        await fs.mkdir(dir, { recursive: true });
-      } catch (error) {
-        if (error.code !== 'EEXIST') {
-          logger.warn(`Failed to create directory ${dir}:`, error.message);
-        }
-      }
-    }
-    
-    logger.info('Application initialized successfully');
-    
+    logger.info('Database connected successfully');
+    return true;
   } catch (error) {
-<<<<<<< HEAD
-    logger.error('Failed to initialize application:', error);
-    throw error;
-=======
     logger.error('Failed to initialize app:', error);
     logger.warn('Server will start without database connection - switching to demo mode');
     global.isDemoMode = true;
     return false;
->>>>>>> e543638d
-  }
-}
-
-/**
- * Start the server (only if not in serverless environment)
- */
-async function startServer() {
-  if (process.env.VERCEL || process.env.AWS_LAMBDA_FUNCTION_NAME) {
-    // Running in serverless environment, don't start server
-    return;
-  }
-  
+  }
+};
+
+// Start server (only in non-serverless environments)
+const startServer = async () => {
   try {
-<<<<<<< HEAD
-    await initializeApp();
-    
-    const port = config.server.port;
-    const host = config.server.host;
-    
-    app.listen(port, host, () => {
-      logger.info(`Server started on ${host}:${port}`);
-      logger.info(`Environment: ${config.app.environment}`);
-      logger.info(`Company: ${config.app.company}`);
-      logger.info(`Branch: ${config.app.branch}`);
-    });
-    
-=======
     const dbConnected = await initializeApp();
 
     if (!dbConnected) {
@@ -400,51 +254,16 @@
     process.on('SIGTERM', () => gracefulShutdown('SIGTERM'));
     process.on('SIGINT', () => gracefulShutdown('SIGINT'));
 
->>>>>>> e543638d
   } catch (error) {
     logger.error('Failed to start server:', error);
     process.exit(1);
   }
-}
-
-<<<<<<< HEAD
-// Handle graceful shutdown
-process.on('SIGTERM', () => {
-  logger.info('SIGTERM received, shutting down gracefully');
-  process.exit(0);
-});
-
-process.on('SIGINT', () => {
-  logger.info('SIGINT received, shutting down gracefully');
-  process.exit(0);
-});
-
-// Handle uncaught exceptions
-process.on('uncaughtException', (error) => {
-  logger.error('Uncaught Exception:', error);
-  process.exit(1);
-});
-
-process.on('unhandledRejection', (reason, promise) => {
-  logger.error('Unhandled Rejection at:', promise, 'reason:', reason);
-  process.exit(1);
-});
-
-// Start server if this file is run directly
-=======
+};
+
 // Only start server if not in serverless environment
->>>>>>> e543638d
 if (require.main === module) {
   startServer();
 }
 
 // Export for serverless deployment
-<<<<<<< HEAD
-module.exports = {
-  app,
-  initializeApp,
-  startServer
-};
-=======
-module.exports = { app, server, initializeApp };
->>>>>>> e543638d
+module.exports = { app, server, initializeApp };