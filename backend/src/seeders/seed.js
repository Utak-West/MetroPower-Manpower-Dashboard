--- conflicted
+++ resolved
@@ -96,13 +96,8 @@
   logger.info('Seeding projects...')
 
   // Get Antione Harrell's user ID
-<<<<<<< HEAD
-  const antioneResult = await query('SELECT user_id FROM users WHERE username = $1', ['antione.harrell']);
-  const antioneId = antioneResult.rows[0]?.user_id;
-=======
   const antioneResult = await query('SELECT user_id FROM users WHERE username = $1', ['antione.harrell'])
   const antioneId = antioneResult.rows[0]?.user_id
->>>>>>> e543638d
 
   const projects = [
     {
@@ -321,19 +316,6 @@
     await connectDatabase()
 
     // Run seeders in order
-<<<<<<< HEAD
-    await seedPositions();
-    await seedUsers();
-    await seedProjects();
-    await seedEmployees();
-    await seedAssignments();
-
-    logger.info('Database seeding completed successfully!');
-    logger.info('Default login credentials:');
-    logger.info('  Admin: admin@metropower.com / MetroPower2025!');
-    logger.info('  Antione Harrell: antione.harrell@metropower.com / MetroPower2025!');
-
-=======
     await seedPositions()
     await seedUsers()
     await seedProjects()
@@ -344,7 +326,6 @@
     logger.info('Default login credentials:')
     logger.info('  Admin: admin@metropower.com / MetroPower2025!')
     logger.info('  Antione Harrell: antione.harrell@metropower.com / MetroPower2025!')
->>>>>>> e543638d
   } catch (error) {
     logger.error('Database seeding failed:', error)
     process.exit(1)
