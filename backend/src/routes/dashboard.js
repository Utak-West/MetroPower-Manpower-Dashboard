--- conflicted
+++ resolved
@@ -1,16 +1,5 @@
 /**
  * Dashboard Routes
-<<<<<<< HEAD
- * Placeholder for dashboard endpoints
- */
-
-const express = require('express');
-const router = express.Router();
-
-router.get('/', (req, res) => {
-  res.json({ message: 'Dashboard endpoint - coming soon' });
-});
-=======
  *
  * Handles dashboard data endpoints for the MetroPower Dashboard API
  * with comprehensive error handling and demo mode support.
@@ -232,7 +221,6 @@
       healthStatus.mode = 'demo'
       healthStatus.message = 'Running in demonstration mode with in-memory data'
     }
->>>>>>> e543638d
 
     res.json({
       success: true,
