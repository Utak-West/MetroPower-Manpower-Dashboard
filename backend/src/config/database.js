/**
<<<<<<< HEAD
 * Database Configuration and Connection Management
 *
 * Handles database connections with fallback to in-memory storage for development.
 * Supports both PostgreSQL (production) and in-memory storage (development/demo).
 */

const config = require('./app');
const logger = require('../utils/logger');

// Use in-memory storage for development/demo if PostgreSQL is not available
const useMemoryDB = process.env.USE_MEMORY_DB === 'true' || process.env.NODE_ENV === 'development';

let db = null;

let isConnected = false;

// In-memory database for development/demo
let memoryDB = {
  users: [],
  positions: [],
  projects: [],
  assignments: []
};

// PostgreSQL setup function (only loaded when needed)
let createPool = null;

if (useMemoryDB) {
  logger.info('Using in-memory database for development/demo');
} else {
  // PostgreSQL setup for production
  const { Pool } = require('pg');

  /**
   * Create database connection pool
   * @returns {Pool} PostgreSQL connection pool
   */
  createPool = function() {
    const dbConfig = {
      host: config.database.host,
      port: config.database.port,
      database: config.database.name,
      user: config.database.user,
      password: config.database.password,
      ssl: config.database.ssl ? { rejectUnauthorized: false } : false,

      // Connection pool settings
      min: config.database.pool.min,
      max: config.database.pool.max,
      acquireTimeoutMillis: config.database.pool.acquire,
      idleTimeoutMillis: config.database.pool.idle,

      // Additional settings for reliability
      connectionTimeoutMillis: 10000,
      query_timeout: 30000,
      statement_timeout: 30000,

      // Handle connection errors
      keepAlive: true,
      keepAliveInitialDelayMillis: 10000,
    };

    // Log connection attempt (without password)
    const logConfig = { ...dbConfig };
    delete logConfig.password;
    logger.info('Creating PostgreSQL connection pool', logConfig);

    return new Pool(dbConfig);
  };
=======
 * Database Configuration
 *
 * PostgreSQL connection configuration with connection pooling,
 * error handling, and demo mode fallback for the MetroPower Dashboard.
 *
 * Copyright 2025 The HigherSelf Network
 */

const { Pool } = require('pg')
const config = require('./app')
const logger = require('../utils/logger')

let pool = null

/**
 * Create and configure database connection pool
 */
const createPool = () => {
  const dbConfig = {
    host: config.database.host,
    port: config.database.port,
    database: config.database.name,
    user: config.database.user,
    password: config.database.password,
    ssl: config.database.ssl ? { rejectUnauthorized: false } : false,
    min: config.database.pool.min,
    max: config.database.pool.max,
    acquireTimeoutMillis: config.database.pool.acquire,
    idleTimeoutMillis: config.database.pool.idle,
    connectionTimeoutMillis: 10000,
    statement_timeout: 30000,
    query_timeout: 30000,
    application_name: 'MetroPower Dashboard'
  }

  pool = new Pool(dbConfig)

  // Handle pool errors
  pool.on('error', (err) => {
    logger.error('Unexpected error on idle client:', err)
    // Don't exit the process, just log the error
  })

  // Handle pool connection
  pool.on('connect', (client) => {
    logger.debug('New client connected to database')
  })

  // Handle pool removal
  pool.on('remove', (client) => {
    logger.debug('Client removed from pool')
  })

  return pool
>>>>>>> e543638d
}

/**
 * Connect to the database
 * @returns {Promise<void>}
 */
async function connectDatabase() {
  if (isConnected) {
    return;
  }

  try {
<<<<<<< HEAD
    if (useMemoryDB) {
      // Initialize in-memory database with demo data
      await initializeMemoryDB();
      isConnected = true;
      logger.info('In-memory database connection established');
    } else {
      // PostgreSQL connection
      if (!db) {
        db = createPool();
      }

      // Test the connection
      const client = await db.connect();
      await client.query('SELECT NOW()');
      client.release();

      isConnected = true;
      logger.info('PostgreSQL database connection established successfully');

      // Handle pool errors
      db.on('error', (err) => {
        logger.error('Database pool error:', err);
        isConnected = false;
      });

      db.on('connect', () => {
        logger.debug('New database connection established');
      });

      db.on('remove', () => {
        logger.debug('Database connection removed from pool');
      });
    }

  } catch (error) {
    logger.error('Failed to connect to database:', error);
    isConnected = false;
    throw error;
  }
}

/**
 * Initialize in-memory database with demo data
 */
async function initializeMemoryDB() {
  if (!useMemoryDB) return;

  const bcrypt = require('bcryptjs');

  // Create default admin user
  const hashedPassword = await bcrypt.hash('MetroPower2025!', 12);

  memoryDB.users = [
    {
      user_id: 1,
      username: 'admin',
      email: 'admin@metropower.com',
      password_hash: hashedPassword,
      first_name: 'System',
      last_name: 'Administrator',
      role: 'Admin',
      is_active: true,
      last_login: null,
      created_at: new Date(),
      updated_at: new Date()
    },
    {
      user_id: 2,
      username: 'antione.harrell',
      email: 'antione.harrell@metropower.com',
      password_hash: await bcrypt.hash('password123', 12),
      first_name: 'Antione',
      last_name: 'Harrell',
      role: 'Project Manager',
      is_active: true,
      last_login: null,
      created_at: new Date(),
      updated_at: new Date()
    }
  ];

  // Sample employees data
  memoryDB.employees = [
    {
      employee_id: 'EMP001',
      name: 'John Smith',
      position_id: 1,
      status: 'Active',
      employee_number: '12345',
      hire_date: '2024-01-15',
      phone: '555-0101',
      email: 'john.smith@metropower.com',
      notes: 'Experienced electrician',
      created_at: new Date(),
      updated_at: new Date()
    },
    {
      employee_id: 'EMP002',
      name: 'Mike Johnson',
      position_id: 2,
      status: 'Active',
      employee_number: '12346',
      hire_date: '2023-08-20',
      phone: '555-0102',
      email: 'mike.johnson@metropower.com',
      notes: 'Field supervisor with 10 years experience',
      created_at: new Date(),
      updated_at: new Date()
    },
    {
      employee_id: 'EMP003',
      name: 'Sarah Davis',
      position_id: 3,
      status: 'Active',
      employee_number: '12347',
      hire_date: '2024-03-01',
      phone: '555-0103',
      email: 'sarah.davis@metropower.com',
      notes: 'Second year apprentice',
      created_at: new Date(),
      updated_at: new Date()
    },
    {
      employee_id: 'EMP004',
      name: 'Robert Wilson',
      position_id: 1,
      status: 'PTO',
      employee_number: '12348',
      hire_date: '2023-11-10',
      phone: '555-0104',
      email: 'robert.wilson@metropower.com',
      notes: 'On vacation until next week',
      created_at: new Date(),
      updated_at: new Date()
    },
    {
      employee_id: 'EMP005',
      name: 'Lisa Brown',
      position_id: 4,
      status: 'Active',
      employee_number: '12349',
      hire_date: '2024-02-14',
      phone: '555-0105',
      email: 'lisa.brown@metropower.com',
      notes: 'General laborer, reliable worker',
      created_at: new Date(),
      updated_at: new Date()
    }
  ];

  memoryDB.positions = [
    { position_id: 1, name: 'Electrician', code: 'ELEC', color_code: '#007bff', created_at: new Date() },
    { position_id: 2, name: 'Field Supervisor', code: 'FSUP', color_code: '#28a745', created_at: new Date() },
    { position_id: 3, name: 'Apprentice', code: 'APPR', color_code: '#ffc107', created_at: new Date() },
    { position_id: 4, name: 'General Laborer', code: 'GLAB', color_code: '#6c757d', created_at: new Date() },
    { position_id: 5, name: 'Temp', code: 'TEMP', color_code: '#dc3545', created_at: new Date() }
  ];

  memoryDB.projects = [
    {
      project_id: 'PROJ-001',
      name: 'Downtown Office Building',
      number: 'TB-2025-001',
      status: 'Active',
      start_date: new Date('2025-01-01'),
      end_date: new Date('2025-06-30'),
      location: '123 Main St, Atlanta, GA',
      manager_id: 2,
      description: 'Electrical installation for new office building',
      budget: 250000.00,
      created_at: new Date(),
      updated_at: new Date()
    },
    {
      project_id: 'PROJ-002',
      name: 'Warehouse Renovation',
      number: 'TB-2025-002',
      status: 'Active',
      start_date: new Date('2025-02-01'),
      end_date: new Date('2025-08-15'),
      location: '456 Industrial Blvd, Atlanta, GA',
      manager_id: 2,
      description: 'Complete electrical system upgrade for warehouse facility',
      budget: 180000.00,
      created_at: new Date(),
      updated_at: new Date()
    },
    {
      project_id: 'PROJ-003',
      name: 'Retail Store Chain',
      number: 'TB-2025-003',
      status: 'Active',
      start_date: new Date('2025-03-01'),
      end_date: new Date('2025-09-30'),
      location: 'Multiple locations, Atlanta Metro',
      manager_id: 2,
      description: 'Electrical work for 5 new retail store locations',
      budget: 320000.00,
      created_at: new Date(),
      updated_at: new Date()
    }
  ];

  // Sample assignments data (current week)
  const today = new Date();
  const monday = new Date(today);
  monday.setDate(today.getDate() - today.getDay() + 1); // Get Monday of current week

  memoryDB.assignments = [
    // Monday assignments
    {
      assignment_id: 1,
      employee_id: 'EMP001',
      project_id: 'PROJ-001',
      assignment_date: new Date(monday),
      created_by: 2,
      notes: 'Working on main electrical panel installation',
      created_at: new Date(),
      updated_at: new Date()
    },
    {
      assignment_id: 2,
      employee_id: 'EMP002',
      project_id: 'PROJ-001',
      assignment_date: new Date(monday),
      created_by: 2,
      notes: 'Supervising electrical team',
      created_at: new Date(),
      updated_at: new Date()
    },
    {
      assignment_id: 3,
      employee_id: 'EMP003',
      project_id: 'PROJ-002',
      assignment_date: new Date(monday),
      created_by: 2,
      notes: 'Assisting with conduit installation',
      created_at: new Date(),
      updated_at: new Date()
    },
    {
      assignment_id: 4,
      employee_id: 'EMP005',
      project_id: 'PROJ-002',
      assignment_date: new Date(monday),
      created_by: 2,
      notes: 'Material handling and site cleanup',
      created_at: new Date(),
      updated_at: new Date()
    }
  ];

  logger.info('In-memory database initialized with demo data');
}

/**
 * Execute a database query
 * @param {string} text - SQL query text
 * @param {Array} params - Query parameters
 * @returns {Promise<Object>} Query result
 */
async function query(text, params = []) {
  const start = Date.now();

  try {
    // Ensure we have a connection
    if (!isConnected) {
      await connectDatabase();
    }

    let result;

    if (useMemoryDB) {
      // Handle in-memory database queries
      result = await executeMemoryQuery(text, params);
    } else {
      // PostgreSQL query
      result = await db.query(text, params);
    }

    const duration = Date.now() - start;

    // Log query for debugging (only in debug mode)
    if (process.env.LOG_LEVEL === 'debug') {
      logger.debug('Database query executed', {
        query: text.replace(/\s+/g, ' ').trim(),
        params: params.length > 0 ? '[PARAMS]' : 'none',
        duration: `${duration}ms`,
        rows: result.rows.length
      });
    }

    return result;

  } catch (error) {
    const duration = Date.now() - start;

    logger.error('Database query failed', {
      query: text.replace(/\s+/g, ' ').trim(),
      params: params.length > 0 ? '[PARAMS]' : 'none',
      duration: `${duration}ms`,
      error: error.message
    });

    throw error;
  }
}

/**
 * Execute query against in-memory database
 * @param {string} text - SQL query text
 * @param {Array} params - Query parameters
 * @returns {Promise<Object>} Query result
 */
async function executeMemoryQuery(text, params = []) {
  const queryLower = text.toLowerCase().trim();

  // Handle SELECT NOW() or version queries
  if (queryLower.includes('select now()') || queryLower.includes('current_time')) {
    return {
      rows: [{ current_time: new Date(), version: 'In-Memory Database v1.0' }],
      rowCount: 1
    };
  }

  // Handle user authentication queries
  if (queryLower.includes('select') && queryLower.includes('users') && queryLower.includes('email')) {
    const email = params[0];
    const user = memoryDB.users.find(u => u.email === email || u.username === email);
    logger.debug('User authentication query', { email, userFound: !!user });
    return {
      rows: user ? [user] : [],
      rowCount: user ? 1 : 0
    };
  }

  // Handle user count queries
  if (queryLower.includes('count') && queryLower.includes('users')) {
    return {
      rows: [{ count: memoryDB.users.length.toString() }],
      rowCount: 1
    };
  }

  // Handle table existence queries
  if (queryLower.includes('information_schema.tables') && queryLower.includes('users')) {
    return {
      rows: [{ table_name: 'users' }],
      rowCount: 1
    };
  }

  // Handle user selection by ID
  if (queryLower.includes('select') && queryLower.includes('users') && queryLower.includes('user_id')) {
    const userId = params[0];
    const user = memoryDB.users.find(u => u.user_id === parseInt(userId));
    return {
      rows: user ? [user] : [],
      rowCount: user ? 1 : 0
    };
  }

  // Handle user last_login update
  if (queryLower.includes('update') && queryLower.includes('users') && queryLower.includes('last_login')) {
    const userId = params[0];
    const userIndex = memoryDB.users.findIndex(u => u.user_id === parseInt(userId));
    if (userIndex !== -1) {
      memoryDB.users[userIndex].last_login = new Date();
      memoryDB.users[userIndex].updated_at = new Date();
      logger.debug('Updated user last_login', { userId });
    }
    return {
      rows: [],
      rowCount: userIndex !== -1 ? 1 : 0
    };
  }

  // Handle position queries
  if (queryLower.includes('select') && queryLower.includes('positions')) {
    return {
      rows: memoryDB.positions,
      rowCount: memoryDB.positions.length
    };
  }

  // Handle project queries
  if (queryLower.includes('select') && queryLower.includes('projects')) {
    return {
      rows: memoryDB.projects,
      rowCount: memoryDB.projects.length
    };
  }

  // Handle employee queries
  if (queryLower.includes('select') && queryLower.includes('employees')) {
    return {
      rows: memoryDB.employees,
      rowCount: memoryDB.employees.length
    };
  }

  // Handle assignment queries
  if (queryLower.includes('select') && queryLower.includes('assignments')) {
    return {
      rows: memoryDB.assignments,
      rowCount: memoryDB.assignments.length
    };
  }

  // Handle employee creation
  if (queryLower.includes('insert') && queryLower.includes('employees')) {
    const newEmployee = {
      employee_id: params[0],
      name: params[1],
      position_id: params[2],
      status: params[3] || 'Active',
      employee_number: params[4],
      hire_date: params[5],
      phone: params[6],
      email: params[7],
      notes: params[8],
      created_at: new Date(),
      updated_at: new Date()
    };
    memoryDB.employees.push(newEmployee);
    return {
      rows: [newEmployee],
      rowCount: 1
    };
  }

  // Handle project creation
  if (queryLower.includes('insert') && queryLower.includes('projects')) {
    const newProject = {
      project_id: params[0],
      name: params[1],
      number: params[2],
      status: params[3] || 'Active',
      start_date: params[4],
      end_date: params[5],
      location: params[6],
      manager_id: params[7],
      description: params[8],
      budget: params[9],
      created_at: new Date(),
      updated_at: new Date()
    };
    memoryDB.projects.push(newProject);
    return {
      rows: [newProject],
      rowCount: 1
    };
  }

  // Handle assignment creation
  if (queryLower.includes('insert') && queryLower.includes('assignments')) {
    const newAssignment = {
      assignment_id: memoryDB.assignments.length + 1,
      employee_id: params[0],
      project_id: params[1],
      assignment_date: params[2],
      created_by: params[3],
      notes: params[4],
      created_at: new Date(),
      updated_at: new Date()
    };
    memoryDB.assignments.push(newAssignment);
    return {
      rows: [newAssignment],
      rowCount: 1
    };
  }

  // Default response for unhandled queries
  logger.warn('Unhandled memory database query:', text);
  return {
    rows: [],
    rowCount: 0
  };
}

/**
 * Execute a transaction
 * @param {Function} callback - Function to execute within transaction
 * @returns {Promise<any>} Transaction result
 */
async function transaction(callback) {
  if (!isConnected) {
    await connectDatabase();
  }

  if (useMemoryDB) {
    // For memory DB, just execute the callback with the query function
    return await callback(query);
  } else {
    // PostgreSQL transaction
    const client = await db.connect();

    try {
      await client.query('BEGIN');

      // Create a query function bound to this client
      const transactionQuery = (text, params) => client.query(text, params);

      const result = await callback(transactionQuery);

      await client.query('COMMIT');
      return result;

    } catch (error) {
      await client.query('ROLLBACK');
      logger.error('Transaction failed:', error);
      throw error;

    } finally {
      client.release();
    }
  }
}

/**
 * Get connection pool status
 * @returns {Object} Pool status information
 */
function getPoolStatus() {
  if (useMemoryDB) {
    return {
      connected: isConnected,
      type: 'memory',
      users: memoryDB.users.length,
      positions: memoryDB.positions.length,
      projects: memoryDB.projects.length
    };
  }

  if (!db) {
    return { connected: false, pool: null };
  }

  return {
    connected: isConnected,
    type: 'postgresql',
    totalCount: db.totalCount,
    idleCount: db.idleCount,
    waitingCount: db.waitingCount
  };
}

/**
 * Close database connection pool
 * @returns {Promise<void>}
 */
async function closeDatabase() {
  if (useMemoryDB) {
    logger.info('Closing in-memory database');
    isConnected = false;
  } else if (db) {
    logger.info('Closing database connection pool');
    await db.end();
    db = null;
    isConnected = false;
  }
}

// Handle process termination
process.on('SIGINT', async () => {
  await closeDatabase();
  process.exit(0);
});

process.on('SIGTERM', async () => {
  await closeDatabase();
  process.exit(0);
});
=======
    if (!pool) {
      createPool()
    }

    // Test the connection with retry logic
    let retries = 3
    let lastError

    while (retries > 0) {
      try {
        const client = await pool.connect()
        const result = await client.query('SELECT NOW() as current_time, version() as version')
        client.release()

        logger.info('Database connection established successfully')
        logger.info(`Database time: ${result.rows[0].current_time}`)
        logger.debug(`PostgreSQL version: ${result.rows[0].version}`)

        if (!global.isDemoMode) {
          global.isDemoMode = false
        }
        return pool
      } catch (error) {
        lastError = error
        retries--
        if (retries > 0) {
          logger.warn(`Database connection failed, retrying... (${retries} attempts left)`)
          await new Promise(resolve => setTimeout(resolve, 2000))
        }
      }
    }

    throw lastError
  } catch (error) {
    logger.error('Failed to connect to database after all retries:', error)
    logger.warn('Switching to demo mode with in-memory data')
    global.isDemoMode = true

    // Initialize demo service
    require('../services/demoService')

    throw error
  }
}

/**
 * Execute a database query with error handling
 */
const query = async (text, params = []) => {
  if (global.isDemoMode) {
    throw new Error('Database operations not available in demo mode')
  }

  if (!pool) {
    throw new Error('Database pool not initialized')
  }

  const start = Date.now()
  try {
    const result = await pool.query(text, params)
    const duration = Date.now() - start

    logger.debug('Executed query', {
      text: text.substring(0, 100) + (text.length > 100 ? '...' : ''),
      duration: `${duration}ms`,
      rows: result.rowCount
    })

    return result
  } catch (error) {
    const duration = Date.now() - start
    logger.error('Query error', {
      text: text.substring(0, 100) + (text.length > 100 ? '...' : ''),
      duration: `${duration}ms`,
      error: error.message
    })
    throw error
  }
}

/**
 * Execute a transaction with automatic rollback on error
 */
const transaction = async (callback) => {
  if (global.isDemoMode) {
    throw new Error('Transactions not available in demo mode')
  }

  if (!pool) {
    throw new Error('Database pool not initialized')
  }

  const client = await pool.connect()

  try {
    await client.query('BEGIN')
    const result = await callback(client)
    await client.query('COMMIT')
    return result
  } catch (error) {
    await client.query('ROLLBACK')
    throw error
  } finally {
    client.release()
  }
}

/**
 * Get database connection status
 */
const getConnectionStatus = () => {
  if (global.isDemoMode) {
    return {
      status: 'demo',
      totalCount: 0,
      idleCount: 0,
      waitingCount: 0
    }
  }

  if (!pool) {
    return {
      status: 'disconnected',
      totalCount: 0,
      idleCount: 0,
      waitingCount: 0
    }
  }

  return {
    status: 'connected',
    totalCount: pool.totalCount,
    idleCount: pool.idleCount,
    waitingCount: pool.waitingCount
  }
}

/**
 * Close database connection pool
 */
const closeDatabase = async () => {
  if (pool) {
    try {
      await pool.end()
      logger.info('Database connection pool closed')
    } catch (error) {
      logger.error('Error closing database pool:', error)
    } finally {
      pool = null
    }
  }
}

/**
 * Health check for database
 */
const healthCheck = async () => {
  if (global.isDemoMode) {
    return {
      status: 'demo',
      message: 'Running in demo mode',
      timestamp: new Date().toISOString()
    }
  }

  try {
    if (!pool) {
      throw new Error('Database pool not initialized')
    }

    const client = await pool.connect()
    await client.query('SELECT 1 as health_check')
    client.release()

    return {
      status: 'healthy',
      message: 'Database connection is working',
      timestamp: new Date().toISOString(),
      connectionCount: pool.totalCount
    }
  } catch (error) {
    return {
      status: 'unhealthy',
      message: error.message,
      timestamp: new Date().toISOString()
    }
  }
}
>>>>>>> e543638d

module.exports = {
  connectDatabase,
  query,
  transaction,
<<<<<<< HEAD
  getPoolStatus,
  closeDatabase,
  get pool() { return db; },
  get isConnected() { return isConnected; }
};
=======
  getConnectionStatus,
  closeDatabase,
  healthCheck,
  getPool: () => pool
}
>>>>>>> e543638d
<|MERGE_RESOLUTION|>--- conflicted
+++ resolved
@@ -1,75 +1,4 @@
 /**
-<<<<<<< HEAD
- * Database Configuration and Connection Management
- *
- * Handles database connections with fallback to in-memory storage for development.
- * Supports both PostgreSQL (production) and in-memory storage (development/demo).
- */
-
-const config = require('./app');
-const logger = require('../utils/logger');
-
-// Use in-memory storage for development/demo if PostgreSQL is not available
-const useMemoryDB = process.env.USE_MEMORY_DB === 'true' || process.env.NODE_ENV === 'development';
-
-let db = null;
-
-let isConnected = false;
-
-// In-memory database for development/demo
-let memoryDB = {
-  users: [],
-  positions: [],
-  projects: [],
-  assignments: []
-};
-
-// PostgreSQL setup function (only loaded when needed)
-let createPool = null;
-
-if (useMemoryDB) {
-  logger.info('Using in-memory database for development/demo');
-} else {
-  // PostgreSQL setup for production
-  const { Pool } = require('pg');
-
-  /**
-   * Create database connection pool
-   * @returns {Pool} PostgreSQL connection pool
-   */
-  createPool = function() {
-    const dbConfig = {
-      host: config.database.host,
-      port: config.database.port,
-      database: config.database.name,
-      user: config.database.user,
-      password: config.database.password,
-      ssl: config.database.ssl ? { rejectUnauthorized: false } : false,
-
-      // Connection pool settings
-      min: config.database.pool.min,
-      max: config.database.pool.max,
-      acquireTimeoutMillis: config.database.pool.acquire,
-      idleTimeoutMillis: config.database.pool.idle,
-
-      // Additional settings for reliability
-      connectionTimeoutMillis: 10000,
-      query_timeout: 30000,
-      statement_timeout: 30000,
-
-      // Handle connection errors
-      keepAlive: true,
-      keepAliveInitialDelayMillis: 10000,
-    };
-
-    // Log connection attempt (without password)
-    const logConfig = { ...dbConfig };
-    delete logConfig.password;
-    logger.info('Creating PostgreSQL connection pool', logConfig);
-
-    return new Pool(dbConfig);
-  };
-=======
  * Database Configuration
  *
  * PostgreSQL connection configuration with connection pooling,
@@ -124,595 +53,13 @@
   })
 
   return pool
->>>>>>> e543638d
-}
-
-/**
- * Connect to the database
- * @returns {Promise<void>}
- */
-async function connectDatabase() {
-  if (isConnected) {
-    return;
-  }
-
-  try {
-<<<<<<< HEAD
-    if (useMemoryDB) {
-      // Initialize in-memory database with demo data
-      await initializeMemoryDB();
-      isConnected = true;
-      logger.info('In-memory database connection established');
-    } else {
-      // PostgreSQL connection
-      if (!db) {
-        db = createPool();
-      }
-
-      // Test the connection
-      const client = await db.connect();
-      await client.query('SELECT NOW()');
-      client.release();
-
-      isConnected = true;
-      logger.info('PostgreSQL database connection established successfully');
-
-      // Handle pool errors
-      db.on('error', (err) => {
-        logger.error('Database pool error:', err);
-        isConnected = false;
-      });
-
-      db.on('connect', () => {
-        logger.debug('New database connection established');
-      });
-
-      db.on('remove', () => {
-        logger.debug('Database connection removed from pool');
-      });
-    }
-
-  } catch (error) {
-    logger.error('Failed to connect to database:', error);
-    isConnected = false;
-    throw error;
-  }
-}
-
-/**
- * Initialize in-memory database with demo data
- */
-async function initializeMemoryDB() {
-  if (!useMemoryDB) return;
-
-  const bcrypt = require('bcryptjs');
-
-  // Create default admin user
-  const hashedPassword = await bcrypt.hash('MetroPower2025!', 12);
-
-  memoryDB.users = [
-    {
-      user_id: 1,
-      username: 'admin',
-      email: 'admin@metropower.com',
-      password_hash: hashedPassword,
-      first_name: 'System',
-      last_name: 'Administrator',
-      role: 'Admin',
-      is_active: true,
-      last_login: null,
-      created_at: new Date(),
-      updated_at: new Date()
-    },
-    {
-      user_id: 2,
-      username: 'antione.harrell',
-      email: 'antione.harrell@metropower.com',
-      password_hash: await bcrypt.hash('password123', 12),
-      first_name: 'Antione',
-      last_name: 'Harrell',
-      role: 'Project Manager',
-      is_active: true,
-      last_login: null,
-      created_at: new Date(),
-      updated_at: new Date()
-    }
-  ];
-
-  // Sample employees data
-  memoryDB.employees = [
-    {
-      employee_id: 'EMP001',
-      name: 'John Smith',
-      position_id: 1,
-      status: 'Active',
-      employee_number: '12345',
-      hire_date: '2024-01-15',
-      phone: '555-0101',
-      email: 'john.smith@metropower.com',
-      notes: 'Experienced electrician',
-      created_at: new Date(),
-      updated_at: new Date()
-    },
-    {
-      employee_id: 'EMP002',
-      name: 'Mike Johnson',
-      position_id: 2,
-      status: 'Active',
-      employee_number: '12346',
-      hire_date: '2023-08-20',
-      phone: '555-0102',
-      email: 'mike.johnson@metropower.com',
-      notes: 'Field supervisor with 10 years experience',
-      created_at: new Date(),
-      updated_at: new Date()
-    },
-    {
-      employee_id: 'EMP003',
-      name: 'Sarah Davis',
-      position_id: 3,
-      status: 'Active',
-      employee_number: '12347',
-      hire_date: '2024-03-01',
-      phone: '555-0103',
-      email: 'sarah.davis@metropower.com',
-      notes: 'Second year apprentice',
-      created_at: new Date(),
-      updated_at: new Date()
-    },
-    {
-      employee_id: 'EMP004',
-      name: 'Robert Wilson',
-      position_id: 1,
-      status: 'PTO',
-      employee_number: '12348',
-      hire_date: '2023-11-10',
-      phone: '555-0104',
-      email: 'robert.wilson@metropower.com',
-      notes: 'On vacation until next week',
-      created_at: new Date(),
-      updated_at: new Date()
-    },
-    {
-      employee_id: 'EMP005',
-      name: 'Lisa Brown',
-      position_id: 4,
-      status: 'Active',
-      employee_number: '12349',
-      hire_date: '2024-02-14',
-      phone: '555-0105',
-      email: 'lisa.brown@metropower.com',
-      notes: 'General laborer, reliable worker',
-      created_at: new Date(),
-      updated_at: new Date()
-    }
-  ];
-
-  memoryDB.positions = [
-    { position_id: 1, name: 'Electrician', code: 'ELEC', color_code: '#007bff', created_at: new Date() },
-    { position_id: 2, name: 'Field Supervisor', code: 'FSUP', color_code: '#28a745', created_at: new Date() },
-    { position_id: 3, name: 'Apprentice', code: 'APPR', color_code: '#ffc107', created_at: new Date() },
-    { position_id: 4, name: 'General Laborer', code: 'GLAB', color_code: '#6c757d', created_at: new Date() },
-    { position_id: 5, name: 'Temp', code: 'TEMP', color_code: '#dc3545', created_at: new Date() }
-  ];
-
-  memoryDB.projects = [
-    {
-      project_id: 'PROJ-001',
-      name: 'Downtown Office Building',
-      number: 'TB-2025-001',
-      status: 'Active',
-      start_date: new Date('2025-01-01'),
-      end_date: new Date('2025-06-30'),
-      location: '123 Main St, Atlanta, GA',
-      manager_id: 2,
-      description: 'Electrical installation for new office building',
-      budget: 250000.00,
-      created_at: new Date(),
-      updated_at: new Date()
-    },
-    {
-      project_id: 'PROJ-002',
-      name: 'Warehouse Renovation',
-      number: 'TB-2025-002',
-      status: 'Active',
-      start_date: new Date('2025-02-01'),
-      end_date: new Date('2025-08-15'),
-      location: '456 Industrial Blvd, Atlanta, GA',
-      manager_id: 2,
-      description: 'Complete electrical system upgrade for warehouse facility',
-      budget: 180000.00,
-      created_at: new Date(),
-      updated_at: new Date()
-    },
-    {
-      project_id: 'PROJ-003',
-      name: 'Retail Store Chain',
-      number: 'TB-2025-003',
-      status: 'Active',
-      start_date: new Date('2025-03-01'),
-      end_date: new Date('2025-09-30'),
-      location: 'Multiple locations, Atlanta Metro',
-      manager_id: 2,
-      description: 'Electrical work for 5 new retail store locations',
-      budget: 320000.00,
-      created_at: new Date(),
-      updated_at: new Date()
-    }
-  ];
-
-  // Sample assignments data (current week)
-  const today = new Date();
-  const monday = new Date(today);
-  monday.setDate(today.getDate() - today.getDay() + 1); // Get Monday of current week
-
-  memoryDB.assignments = [
-    // Monday assignments
-    {
-      assignment_id: 1,
-      employee_id: 'EMP001',
-      project_id: 'PROJ-001',
-      assignment_date: new Date(monday),
-      created_by: 2,
-      notes: 'Working on main electrical panel installation',
-      created_at: new Date(),
-      updated_at: new Date()
-    },
-    {
-      assignment_id: 2,
-      employee_id: 'EMP002',
-      project_id: 'PROJ-001',
-      assignment_date: new Date(monday),
-      created_by: 2,
-      notes: 'Supervising electrical team',
-      created_at: new Date(),
-      updated_at: new Date()
-    },
-    {
-      assignment_id: 3,
-      employee_id: 'EMP003',
-      project_id: 'PROJ-002',
-      assignment_date: new Date(monday),
-      created_by: 2,
-      notes: 'Assisting with conduit installation',
-      created_at: new Date(),
-      updated_at: new Date()
-    },
-    {
-      assignment_id: 4,
-      employee_id: 'EMP005',
-      project_id: 'PROJ-002',
-      assignment_date: new Date(monday),
-      created_by: 2,
-      notes: 'Material handling and site cleanup',
-      created_at: new Date(),
-      updated_at: new Date()
-    }
-  ];
-
-  logger.info('In-memory database initialized with demo data');
-}
-
-/**
- * Execute a database query
- * @param {string} text - SQL query text
- * @param {Array} params - Query parameters
- * @returns {Promise<Object>} Query result
- */
-async function query(text, params = []) {
-  const start = Date.now();
-
-  try {
-    // Ensure we have a connection
-    if (!isConnected) {
-      await connectDatabase();
-    }
-
-    let result;
-
-    if (useMemoryDB) {
-      // Handle in-memory database queries
-      result = await executeMemoryQuery(text, params);
-    } else {
-      // PostgreSQL query
-      result = await db.query(text, params);
-    }
-
-    const duration = Date.now() - start;
-
-    // Log query for debugging (only in debug mode)
-    if (process.env.LOG_LEVEL === 'debug') {
-      logger.debug('Database query executed', {
-        query: text.replace(/\s+/g, ' ').trim(),
-        params: params.length > 0 ? '[PARAMS]' : 'none',
-        duration: `${duration}ms`,
-        rows: result.rows.length
-      });
-    }
-
-    return result;
-
-  } catch (error) {
-    const duration = Date.now() - start;
-
-    logger.error('Database query failed', {
-      query: text.replace(/\s+/g, ' ').trim(),
-      params: params.length > 0 ? '[PARAMS]' : 'none',
-      duration: `${duration}ms`,
-      error: error.message
-    });
-
-    throw error;
-  }
-}
-
-/**
- * Execute query against in-memory database
- * @param {string} text - SQL query text
- * @param {Array} params - Query parameters
- * @returns {Promise<Object>} Query result
- */
-async function executeMemoryQuery(text, params = []) {
-  const queryLower = text.toLowerCase().trim();
-
-  // Handle SELECT NOW() or version queries
-  if (queryLower.includes('select now()') || queryLower.includes('current_time')) {
-    return {
-      rows: [{ current_time: new Date(), version: 'In-Memory Database v1.0' }],
-      rowCount: 1
-    };
-  }
-
-  // Handle user authentication queries
-  if (queryLower.includes('select') && queryLower.includes('users') && queryLower.includes('email')) {
-    const email = params[0];
-    const user = memoryDB.users.find(u => u.email === email || u.username === email);
-    logger.debug('User authentication query', { email, userFound: !!user });
-    return {
-      rows: user ? [user] : [],
-      rowCount: user ? 1 : 0
-    };
-  }
-
-  // Handle user count queries
-  if (queryLower.includes('count') && queryLower.includes('users')) {
-    return {
-      rows: [{ count: memoryDB.users.length.toString() }],
-      rowCount: 1
-    };
-  }
-
-  // Handle table existence queries
-  if (queryLower.includes('information_schema.tables') && queryLower.includes('users')) {
-    return {
-      rows: [{ table_name: 'users' }],
-      rowCount: 1
-    };
-  }
-
-  // Handle user selection by ID
-  if (queryLower.includes('select') && queryLower.includes('users') && queryLower.includes('user_id')) {
-    const userId = params[0];
-    const user = memoryDB.users.find(u => u.user_id === parseInt(userId));
-    return {
-      rows: user ? [user] : [],
-      rowCount: user ? 1 : 0
-    };
-  }
-
-  // Handle user last_login update
-  if (queryLower.includes('update') && queryLower.includes('users') && queryLower.includes('last_login')) {
-    const userId = params[0];
-    const userIndex = memoryDB.users.findIndex(u => u.user_id === parseInt(userId));
-    if (userIndex !== -1) {
-      memoryDB.users[userIndex].last_login = new Date();
-      memoryDB.users[userIndex].updated_at = new Date();
-      logger.debug('Updated user last_login', { userId });
-    }
-    return {
-      rows: [],
-      rowCount: userIndex !== -1 ? 1 : 0
-    };
-  }
-
-  // Handle position queries
-  if (queryLower.includes('select') && queryLower.includes('positions')) {
-    return {
-      rows: memoryDB.positions,
-      rowCount: memoryDB.positions.length
-    };
-  }
-
-  // Handle project queries
-  if (queryLower.includes('select') && queryLower.includes('projects')) {
-    return {
-      rows: memoryDB.projects,
-      rowCount: memoryDB.projects.length
-    };
-  }
-
-  // Handle employee queries
-  if (queryLower.includes('select') && queryLower.includes('employees')) {
-    return {
-      rows: memoryDB.employees,
-      rowCount: memoryDB.employees.length
-    };
-  }
-
-  // Handle assignment queries
-  if (queryLower.includes('select') && queryLower.includes('assignments')) {
-    return {
-      rows: memoryDB.assignments,
-      rowCount: memoryDB.assignments.length
-    };
-  }
-
-  // Handle employee creation
-  if (queryLower.includes('insert') && queryLower.includes('employees')) {
-    const newEmployee = {
-      employee_id: params[0],
-      name: params[1],
-      position_id: params[2],
-      status: params[3] || 'Active',
-      employee_number: params[4],
-      hire_date: params[5],
-      phone: params[6],
-      email: params[7],
-      notes: params[8],
-      created_at: new Date(),
-      updated_at: new Date()
-    };
-    memoryDB.employees.push(newEmployee);
-    return {
-      rows: [newEmployee],
-      rowCount: 1
-    };
-  }
-
-  // Handle project creation
-  if (queryLower.includes('insert') && queryLower.includes('projects')) {
-    const newProject = {
-      project_id: params[0],
-      name: params[1],
-      number: params[2],
-      status: params[3] || 'Active',
-      start_date: params[4],
-      end_date: params[5],
-      location: params[6],
-      manager_id: params[7],
-      description: params[8],
-      budget: params[9],
-      created_at: new Date(),
-      updated_at: new Date()
-    };
-    memoryDB.projects.push(newProject);
-    return {
-      rows: [newProject],
-      rowCount: 1
-    };
-  }
-
-  // Handle assignment creation
-  if (queryLower.includes('insert') && queryLower.includes('assignments')) {
-    const newAssignment = {
-      assignment_id: memoryDB.assignments.length + 1,
-      employee_id: params[0],
-      project_id: params[1],
-      assignment_date: params[2],
-      created_by: params[3],
-      notes: params[4],
-      created_at: new Date(),
-      updated_at: new Date()
-    };
-    memoryDB.assignments.push(newAssignment);
-    return {
-      rows: [newAssignment],
-      rowCount: 1
-    };
-  }
-
-  // Default response for unhandled queries
-  logger.warn('Unhandled memory database query:', text);
-  return {
-    rows: [],
-    rowCount: 0
-  };
-}
-
-/**
- * Execute a transaction
- * @param {Function} callback - Function to execute within transaction
- * @returns {Promise<any>} Transaction result
- */
-async function transaction(callback) {
-  if (!isConnected) {
-    await connectDatabase();
-  }
-
-  if (useMemoryDB) {
-    // For memory DB, just execute the callback with the query function
-    return await callback(query);
-  } else {
-    // PostgreSQL transaction
-    const client = await db.connect();
-
-    try {
-      await client.query('BEGIN');
-
-      // Create a query function bound to this client
-      const transactionQuery = (text, params) => client.query(text, params);
-
-      const result = await callback(transactionQuery);
-
-      await client.query('COMMIT');
-      return result;
-
-    } catch (error) {
-      await client.query('ROLLBACK');
-      logger.error('Transaction failed:', error);
-      throw error;
-
-    } finally {
-      client.release();
-    }
-  }
-}
-
-/**
- * Get connection pool status
- * @returns {Object} Pool status information
- */
-function getPoolStatus() {
-  if (useMemoryDB) {
-    return {
-      connected: isConnected,
-      type: 'memory',
-      users: memoryDB.users.length,
-      positions: memoryDB.positions.length,
-      projects: memoryDB.projects.length
-    };
-  }
-
-  if (!db) {
-    return { connected: false, pool: null };
-  }
-
-  return {
-    connected: isConnected,
-    type: 'postgresql',
-    totalCount: db.totalCount,
-    idleCount: db.idleCount,
-    waitingCount: db.waitingCount
-  };
-}
-
-/**
- * Close database connection pool
- * @returns {Promise<void>}
- */
-async function closeDatabase() {
-  if (useMemoryDB) {
-    logger.info('Closing in-memory database');
-    isConnected = false;
-  } else if (db) {
-    logger.info('Closing database connection pool');
-    await db.end();
-    db = null;
-    isConnected = false;
-  }
-}
-
-// Handle process termination
-process.on('SIGINT', async () => {
-  await closeDatabase();
-  process.exit(0);
-});
-
-process.on('SIGTERM', async () => {
-  await closeDatabase();
-  process.exit(0);
-});
-=======
+}
+
+/**
+ * Connect to the database and test the connection
+ */
+const connectDatabase = async () => {
+  try {
     if (!pool) {
       createPool()
     }
@@ -901,22 +248,13 @@
     }
   }
 }
->>>>>>> e543638d
 
 module.exports = {
   connectDatabase,
   query,
   transaction,
-<<<<<<< HEAD
-  getPoolStatus,
-  closeDatabase,
-  get pool() { return db; },
-  get isConnected() { return isConnected; }
-};
-=======
   getConnectionStatus,
   closeDatabase,
   healthCheck,
   getPool: () => pool
-}
->>>>>>> e543638d
+}