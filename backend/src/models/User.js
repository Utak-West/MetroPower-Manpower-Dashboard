--- conflicted
+++ resolved
@@ -1,105 +1,5 @@
 /**
  * User Model
-<<<<<<< HEAD
- * 
- * Handles user authentication, authorization, and user management
- * for the MetroPower Dashboard application.
- */
-
-const bcrypt = require('bcryptjs');
-const jwt = require('jsonwebtoken');
-const { query } = require('../config/database');
-const config = require('../config/app');
-const logger = require('../utils/logger');
-const { ValidationError, NotFoundError, UnauthorizedError } = require('../middleware/errorHandler');
-
-class User {
-  /**
-   * Authenticate user with email/username and password
-   * @param {string} identifier - Email or username
-   * @param {string} password - Plain text password
-   * @returns {Promise<Object|null>} Authentication result with user and tokens
-   */
-  static async authenticate(identifier, password) {
-    try {
-      // Find user by email or username
-      const result = await query(
-        'SELECT * FROM users WHERE email = $1 OR username = $1',
-        [identifier]
-      );
-
-      logger.debug('User query result', {
-        identifier,
-        rowCount: result.rowCount,
-        hasRows: result.rows.length > 0,
-        user: result.rows[0] ? { ...result.rows[0], password_hash: '[HIDDEN]' } : null
-      });
-
-      if (result.rows.length === 0) {
-        logger.warn('Authentication failed - user not found', { identifier });
-        return null;
-      }
-
-      const user = result.rows[0];
-
-      // Check if user is active
-      if (!user.is_active) {
-        logger.warn('Authentication failed - user inactive', {
-          userId: user.user_id,
-          identifier
-        });
-        return null;
-      }
-
-      // Verify password - make sure password_hash exists
-      if (!user.password_hash) {
-        logger.error('User has no password hash', { userId: user.user_id, identifier });
-        return null;
-      }
-
-      const isValidPassword = await bcrypt.compare(password, user.password_hash);
-      if (!isValidPassword) {
-        logger.warn('Authentication failed - invalid password', {
-          userId: user.user_id,
-          identifier
-        });
-        return null;
-      }
-
-      // Update last login
-      await query(
-        'UPDATE users SET last_login = CURRENT_TIMESTAMP WHERE user_id = $1',
-        [user.user_id]
-      );
-
-      // Generate tokens
-      const tokens = User.generateTokens(user);
-
-      // Create a copy of user object without password hash for return
-      const userForReturn = { ...user };
-      delete userForReturn.password_hash;
-
-      logger.info('User authenticated successfully', {
-        userId: user.user_id,
-        username: user.username,
-        email: user.email,
-        role: user.role
-      });
-
-      return {
-        user: userForReturn,
-        ...tokens
-      };
-
-    } catch (error) {
-      logger.error('Authentication error:', error);
-      throw error;
-    }
-  }
-
-  /**
-   * Get user by ID
-=======
  *
  * Handles user authentication, authorization, and management
  * for the MetroPower Dashboard with comprehensive security features.
@@ -117,42 +17,11 @@
 class User {
   /**
    * Find user by ID
->>>>>>> e543638d
    * @param {number} userId - User ID
-   * @returns {Promise<Object|null>} User object or null
+   * @returns {Promise<Object|null>} User data or null
    */
   static async findById (userId) {
     try {
-<<<<<<< HEAD
-      const result = await query(
-        'SELECT user_id, username, email, first_name, last_name, role, is_active, last_login, created_at, updated_at FROM users WHERE user_id = $1',
-        [userId]
-      );
-
-      return result.rows.length > 0 ? result.rows[0] : null;
-    } catch (error) {
-      logger.error('Error getting user by ID:', error);
-      throw error;
-    }
-  }
-
-  /**
-   * Get user by email
-   * @param {string} email - User email
-   * @returns {Promise<Object|null>} User object or null
-   */
-  static async getByEmail(email) {
-    try {
-      const result = await query(
-        'SELECT user_id, username, email, first_name, last_name, role, is_active, last_login, created_at, updated_at FROM users WHERE email = $1',
-        [email]
-      );
-
-      return result.rows.length > 0 ? result.rows[0] : null;
-    } catch (error) {
-      logger.error('Error getting user by email:', error);
-      throw error;
-=======
       if (global.isDemoMode) {
         const demoService = require('../services/demoService')
         return await demoService.findUserById(userId)
@@ -191,20 +60,16 @@
     } catch (error) {
       logger.error('Error finding user by identifier:', error)
       throw error
->>>>>>> e543638d
-    }
-  }
-
-  /**
-   * Create a new user
+    }
+  }
+
+  /**
+   * Create new user
    * @param {Object} userData - User data
-   * @returns {Promise<Object>} Created user object
-   */
-<<<<<<< HEAD
-  static async create(userData) {
-=======
+   * @param {number} createdBy - User ID who created the user
+   * @returns {Promise<Object>} Created user data
+   */
   static async create (userData, createdBy = null) {
->>>>>>> e543638d
     try {
       const {
         username,
@@ -215,34 +80,7 @@
         role = 'View Only'
       } = userData
 
-      // Validate required fields
-      if (!username || !email || !password || !first_name || !last_name) {
-        throw new ValidationError('Missing required fields');
-      }
-
       // Hash password
-<<<<<<< HEAD
-      const password_hash = await bcrypt.hash(password, 12);
-
-      // Insert user
-      const result = await query(
-        `INSERT INTO users (username, email, password_hash, first_name, last_name, role)
-         VALUES ($1, $2, $3, $4, $5, $6)
-         RETURNING user_id, username, email, first_name, last_name, role, is_active, created_at, updated_at`,
-        [username, email, password_hash, first_name, last_name, role]
-      );
-
-      const user = result.rows[0];
-
-      logger.info('User created successfully', {
-        userId: user.user_id,
-        username: user.username,
-        email: user.email,
-        role: user.role
-      });
-
-      return user;
-=======
       const saltRounds = config.security.bcryptRounds
       const password_hash = await bcrypt.hash(password, saltRounds)
 
@@ -264,7 +102,6 @@
       ])
 
       const user = result.rows[0]
->>>>>>> e543638d
 
       logger.info('User created successfully', {
         userId: user.user_id,
@@ -275,13 +112,6 @@
 
       return user
     } catch (error) {
-<<<<<<< HEAD
-      if (error.code === '23505') { // Unique constraint violation
-        throw new ValidationError('Username or email already exists');
-      }
-      logger.error('Error creating user:', error);
-      throw error;
-=======
       logger.error('Error creating user:', error)
 
       if (error.code === '23505') {
@@ -289,7 +119,6 @@
       }
 
       throw error
->>>>>>> e543638d
     }
   }
 
@@ -297,23 +126,9 @@
    * Update user
    * @param {number} userId - User ID
    * @param {Object} updateData - Data to update
-   * @returns {Promise<Object>} Updated user object
-   */
-<<<<<<< HEAD
-  static async update(userId, updateData) {
-    try {
-      const allowedFields = ['username', 'email', 'first_name', 'last_name', 'role', 'is_active'];
-      const updates = [];
-      const values = [];
-      let paramIndex = 1;
-
-      // Build dynamic update query
-      for (const [key, value] of Object.entries(updateData)) {
-        if (allowedFields.includes(key)) {
-          updates.push(`${key} = $${paramIndex}`);
-          values.push(value);
-          paramIndex++;
-=======
+   * @param {number} updatedBy - User ID who updated the user
+   * @returns {Promise<Object>} Updated user data
+   */
   static async update (userId, updateData, updatedBy = null) {
     try {
       const allowedFields = ['username', 'email', 'first_name', 'last_name', 'role', 'is_active']
@@ -327,39 +142,10 @@
           updates.push(`${key} = $${paramCount}`)
           values.push(value)
           paramCount++
->>>>>>> e543638d
         }
       }
 
       if (updates.length === 0) {
-<<<<<<< HEAD
-        throw new ValidationError('No valid fields to update');
-      }
-
-      // Add updated_at timestamp
-      updates.push(`updated_at = CURRENT_TIMESTAMP`);
-      values.push(userId);
-
-      const result = await query(
-        `UPDATE users SET ${updates.join(', ')} WHERE user_id = $${paramIndex}
-         RETURNING user_id, username, email, first_name, last_name, role, is_active, last_login, created_at, updated_at`,
-        values
-      );
-
-      if (result.rows.length === 0) {
-        throw new NotFoundError('User not found');
-      }
-
-      const user = result.rows[0];
-
-      logger.info('User updated successfully', {
-        userId: user.user_id,
-        username: user.username,
-        updatedFields: Object.keys(updateData)
-      });
-
-      return user;
-=======
         throw new ValidationError('No valid fields to update')
       }
 
@@ -398,7 +184,6 @@
       throw error
     }
   }
->>>>>>> e543638d
 
   /**
    * Update user password
@@ -429,10 +214,6 @@
 
       return true
     } catch (error) {
-<<<<<<< HEAD
-      logger.error('Error updating user:', error);
-      throw error;
-=======
       logger.error('Error updating user password:', error)
       throw error
     }
@@ -537,37 +318,15 @@
     } catch (error) {
       logger.error('Error listing users:', error)
       throw error
->>>>>>> e543638d
-    }
-  }
-
-  /**
-   * Change user password
-   * @param {number} userId - User ID
-   * @param {string} currentPassword - Current password
-   * @param {string} newPassword - New password
-   * @returns {Promise<boolean>} Success status
-   */
-<<<<<<< HEAD
-  static async changePassword(userId, currentPassword, newPassword) {
-    try {
-      // Get user with password hash
-      const result = await query(
-        'SELECT password_hash FROM users WHERE user_id = $1',
-        [userId]
-      );
-
-      if (result.rows.length === 0) {
-        throw new NotFoundError('User not found');
-      }
-
-      const user = result.rows[0];
-
-      // Verify current password
-      const isValidPassword = await bcrypt.compare(currentPassword, user.password_hash);
-      if (!isValidPassword) {
-        throw new UnauthorizedError('Current password is incorrect');
-=======
+    }
+  }
+
+  /**
+   * Authenticate user
+   * @param {string} identifier - Email or username
+   * @param {string} password - Password
+   * @returns {Promise<Object|null>} User data with tokens or null
+   */
   static async authenticate (identifier, password) {
     try {
       const user = await this.getByIdentifier(identifier)
@@ -593,27 +352,10 @@
           identifier
         })
         return null
->>>>>>> e543638d
-      }
-
-      // Hash new password
-      const newPasswordHash = await bcrypt.hash(newPassword, 12);
-
-      // Update password
+      }
+
+      // Update last login
       await query(
-<<<<<<< HEAD
-        'UPDATE users SET password_hash = $1, updated_at = CURRENT_TIMESTAMP WHERE user_id = $2',
-        [newPasswordHash, userId]
-      );
-
-      logger.info('Password changed successfully', { userId });
-
-      return true;
-
-    } catch (error) {
-      logger.error('Error changing password:', error);
-      throw error;
-=======
         'UPDATE users SET last_login = NOW() WHERE user_id = $1',
         [user.user_id]
       )
@@ -642,22 +384,16 @@
     } catch (error) {
       logger.error('Authentication error:', error)
       throw error
->>>>>>> e543638d
-    }
-  }
-
-  /**
-   * Generate JWT tokens for user
-   * @param {Object} user - User object
-   * @returns {Object} Access and refresh tokens
-   */
-<<<<<<< HEAD
-  static generateTokens(user) {
-    const accessTokenPayload = {
-=======
+    }
+  }
+
+  /**
+   * Generate access token
+   * @param {Object} user - User data
+   * @returns {string} JWT access token
+   */
   static generateAccessToken (user) {
     const payload = {
->>>>>>> e543638d
       user_id: user.user_id,
       username: user.username,
       email: user.email,
@@ -665,18 +401,10 @@
       type: 'access'
     }
 
-    const refreshTokenPayload = {
-      user_id: user.user_id,
-      type: 'refresh'
-    };
-
-    const accessToken = jwt.sign(accessTokenPayload, config.jwt.secret, {
+    return jwt.sign(payload, config.jwt.secret, {
       expiresIn: config.jwt.expiresIn,
       issuer: config.jwt.issuer,
       subject: user.user_id.toString()
-<<<<<<< HEAD
-    });
-=======
     })
   }
 
@@ -690,27 +418,11 @@
       user_id: user.user_id,
       type: 'refresh'
     }
->>>>>>> e543638d
-
-    const refreshToken = jwt.sign(refreshTokenPayload, config.jwt.refreshSecret, {
+
+    return jwt.sign(payload, config.jwt.refreshSecret, {
       expiresIn: config.jwt.refreshExpiresIn,
       issuer: config.jwt.issuer,
       subject: user.user_id.toString()
-<<<<<<< HEAD
-    });
-
-    return {
-      accessToken,
-      refreshToken,
-      expiresIn: config.jwt.expiresIn
-    };
-  }
-
-  /**
-   * Verify and refresh access token
-   * @param {string} refreshToken - Refresh token
-   * @returns {Promise<Object>} New tokens
-=======
     })
   }
 
@@ -744,43 +456,9 @@
    * Verify refresh token and generate new access token
    * @param {string} refreshToken - JWT refresh token
    * @returns {Promise<Object|null>} New access token or null
->>>>>>> e543638d
    */
   static async refreshAccessToken (refreshToken) {
     try {
-<<<<<<< HEAD
-      const decoded = jwt.verify(refreshToken, config.jwt.refreshSecret);
-
-      if (decoded.type !== 'refresh') {
-        throw new UnauthorizedError('Invalid token type');
-      }
-
-      // Get user
-      const user = await User.getById(decoded.user_id);
-      if (!user || !user.is_active) {
-        throw new UnauthorizedError('User not found or inactive');
-      }
-
-      // Generate new tokens
-      const tokens = User.generateTokens(user);
-
-      logger.info('Token refreshed successfully', {
-        userId: user.user_id,
-        username: user.username
-      });
-
-      return {
-        user,
-        ...tokens
-      };
-
-    } catch (error) {
-      if (error.name === 'JsonWebTokenError' || error.name === 'TokenExpiredError') {
-        throw new UnauthorizedError('Invalid or expired refresh token');
-      }
-      logger.error('Error refreshing token:', error);
-      throw error;
-=======
       const decoded = jwt.verify(refreshToken, config.jwt.refreshSecret)
 
       if (decoded.type !== 'refresh') {
@@ -813,7 +491,6 @@
         logger.error('Refresh token verification error:', error)
       }
       return null
->>>>>>> e543638d
     }
   }
 }
