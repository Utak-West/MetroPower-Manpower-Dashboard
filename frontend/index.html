<!DOCTYPE html>
<html lang="en">
<head>
    <meta charset="UTF-8">
    <meta name="viewport" content="width=device-width, initial-scale=1.0">
<<<<<<< HEAD
    <title>MetroPower Manpower Dashboard</title>
    
    <!-- Favicon -->
    <link rel="icon" type="image/svg+xml" href="data:image/svg+xml,%3Csvg xmlns='http://www.w3.org/2000/svg' viewBox='0 0 100 100'%3E%3Ccircle cx='50' cy='50' r='45' fill='%23dc2626'/%3E%3Ctext x='50' y='35' font-family='Arial,sans-serif' font-size='16' font-weight='bold' fill='white' text-anchor='middle'%3EMP%3C/text%3E%3Ctext x='50' y='70' font-family='Arial,sans-serif' font-size='10' fill='white' text-anchor='middle'%3EPOWER%3C/text%3E%3C/svg%3E">
    
    <!-- Bootstrap CSS -->
    <link href="https://cdn.jsdelivr.net/npm/bootstrap@5.3.0/dist/css/bootstrap.min.css" rel="stylesheet">
    
    <!-- Custom CSS -->
    <style>
        :root {
            --mp-primary: #dc2626;
            --mp-primary-dark: #b91c1c;
            --mp-primary-light: #ef4444;
            --mp-secondary: #6c757d;
            --mp-success: #16a34a;
            --mp-danger: #dc2626;
            --mp-warning: #eab308;
            --mp-info: #0891b2;
            --mp-light: #f8f9fa;
            --mp-dark: #1f2937;
            --mp-gray: #374151;
        }

        body {
            background: linear-gradient(135deg, var(--mp-primary) 0%, var(--mp-primary-dark) 100%);
            min-height: 100vh;
            font-family: 'Segoe UI', Tahoma, Geneva, Verdana, sans-serif;
        }

        .login-container {
            min-height: 100vh;
            display: flex;
            align-items: center;
            justify-content: center;
            padding: 20px;
        }

        .login-card {
            background: white;
            border-radius: 15px;
            box-shadow: 0 20px 40px rgba(0, 0, 0, 0.1);
            overflow: hidden;
            max-width: 400px;
            width: 100%;
        }

        .login-header {
            background: var(--mp-primary);
            color: white;
            padding: 30px 20px;
            text-align: center;
        }

        .login-header h1 {
            font-size: 1.8rem;
            font-weight: 700;
            margin: 0;
            letter-spacing: 1px;
        }

        .login-header .subtitle {
            font-size: 0.9rem;
            opacity: 0.9;
            margin-top: 5px;
        }

        .login-body {
            padding: 30px;
        }

        .form-control {
            border-radius: 8px;
            border: 2px solid #e9ecef;
            padding: 12px 15px;
            font-size: 1rem;
            transition: all 0.3s ease;
        }

        .form-control:focus {
            border-color: var(--mp-primary);
            box-shadow: 0 0 0 0.2rem rgba(220, 38, 38, 0.25);
        }

        .btn-login {
            background: var(--mp-primary);
            border: none;
            border-radius: 8px;
            padding: 12px;
            font-weight: 600;
            font-size: 1rem;
            transition: all 0.3s ease;
            width: 100%;
        }

        .btn-login:hover {
            background: var(--mp-primary-dark);
            transform: translateY(-1px);
        }

        .alert {
            border-radius: 8px;
            border: none;
        }

        .form-label {
            font-weight: 600;
            color: var(--mp-dark);
            margin-bottom: 8px;
        }

        .login-footer {
            text-align: center;
            padding: 20px;
            background: var(--mp-light);
            font-size: 0.9rem;
            color: var(--mp-secondary);
        }

        .spinner-border-sm {
            width: 1rem;
            height: 1rem;
        }

        .loading {
            opacity: 0.7;
            pointer-events: none;
        }

        @media (max-width: 576px) {
            .login-card {
                margin: 10px;
            }
            
            .login-header {
                padding: 20px 15px;
            }
            
            .login-body {
                padding: 20px;
            }
        }
    </style>
</head>
<body>
    <div class="login-container">
        <div class="login-card">
            <div class="login-header">
                <h1>METROPOWER</h1>
                <div class="subtitle">Manpower Dashboard</div>
                <div class="subtitle">Tucker Branch</div>
            </div>
            
            <div class="login-body">
                <form id="loginForm">
                    <div class="mb-3">
                        <label for="identifier" class="form-label">Username or Email</label>
                        <input type="text" class="form-control" id="identifier" name="identifier" 
                               placeholder="Enter your username or email" required>
                    </div>
                    
                    <div class="mb-4">
                        <label for="password" class="form-label">Password</label>
                        <input type="password" class="form-control" id="password" name="password" 
                               placeholder="Enter your password" required>
                    </div>
                    
                    <div id="alertContainer"></div>
                    
                    <button type="submit" class="btn btn-primary btn-login" id="loginBtn">
                        <span class="btn-text">Login</span>
                        <span class="spinner-border spinner-border-sm d-none" role="status"></span>
                    </button>
                </form>
            </div>
            
            <div class="login-footer">
                <div>Demo Credentials:</div>
                <div><strong>admin@metropower.com</strong> / <strong>MetroPower2025!</strong></div>
                <div><strong>antione.harrell@metropower.com</strong> / <strong>password123</strong></div>
            </div>
        </div>
    </div>

    <!-- Bootstrap JS -->
    <script src="https://cdn.jsdelivr.net/npm/bootstrap@5.3.0/dist/js/bootstrap.bundle.min.js"></script>
    
    <!-- Custom JavaScript -->
    <script>
        const API_BASE = 'http://localhost:3001/api';
        
        document.getElementById('loginForm').addEventListener('submit', async function(e) {
            e.preventDefault();
            
            const loginBtn = document.getElementById('loginBtn');
            const btnText = loginBtn.querySelector('.btn-text');
            const spinner = loginBtn.querySelector('.spinner-border');
            const alertContainer = document.getElementById('alertContainer');
            
            // Show loading state
            loginBtn.classList.add('loading');
            btnText.textContent = 'Logging in...';
            spinner.classList.remove('d-none');
            alertContainer.innerHTML = '';
            
            const formData = new FormData(this);
            const loginData = {
                identifier: formData.get('identifier'),
                password: formData.get('password')
            };
            
            try {
                const response = await fetch(`${API_BASE}/auth/login`, {
                    method: 'POST',
                    headers: {
                        'Content-Type': 'application/json'
                    },
                    body: JSON.stringify(loginData)
                });
                
                const result = await response.json();
                
                if (response.ok && result.success) {
                    // Store token
                    localStorage.setItem('accessToken', result.accessToken);
                    localStorage.setItem('user', JSON.stringify(result.user));
                    
                    // Show success message
                    alertContainer.innerHTML = `
                        <div class="alert alert-success">
                            <strong>Login successful!</strong> Welcome back, ${result.user.first_name}!
                        </div>
                    `;
                    
                    // Redirect to standalone manager dashboard
                    setTimeout(() => {
                        window.location.href = 'standalone-manager.html';
                    }, 1500);
                    
                } else {
                    // Show error message
                    alertContainer.innerHTML = `
                        <div class="alert alert-danger">
                            <strong>Login failed!</strong> ${result.message || 'Invalid credentials'}
                        </div>
                    `;
                }
                
            } catch (error) {
                console.error('Login error:', error);
                alertContainer.innerHTML = `
                    <div class="alert alert-danger">
                        <strong>Connection error!</strong> Please check if the server is running.
                    </div>
                `;
            } finally {
                // Reset loading state
                loginBtn.classList.remove('loading');
                btnText.textContent = 'Login';
                spinner.classList.add('d-none');
            }
        });
        
        // Check server status on page load
        window.addEventListener('load', async function() {
            try {
                const response = await fetch(`${API_BASE}/../health`);
                const result = await response.json();
                
                if (result.status === 'OK') {
                    console.log('Server is running:', result);
                }
            } catch (error) {
                console.warn('Server health check failed:', error);
                document.getElementById('alertContainer').innerHTML = `
                    <div class="alert alert-warning">
                        <strong>Server offline!</strong> Redirecting to standalone manager...
                        <br><a href="standalone-manager.html" class="btn btn-sm btn-outline-primary mt-2">Go to Standalone Manager</a>
                    </div>
                `;

                // Auto-redirect to standalone manager after 3 seconds if server is offline
                setTimeout(() => {
                    window.location.href = 'standalone-manager.html';
                }, 3000);
            }
        });
    </script>
=======
    <title>MetroPower Dashboard - Tucker Branch</title>
    <meta name="description" content="MetroPower workforce management dashboard for Tucker Branch operations">
    <meta name="author" content="The HigherSelf Network">

    <!-- Favicon -->
    <link rel="icon" type="image/svg+xml" href="/assets/images/favicon.svg">

    <!-- Stylesheets -->
    <link rel="stylesheet" href="/css/dashboard.css">
    <link rel="stylesheet" href="/css/components.css">

    <!-- Fonts -->
    <link rel="preconnect" href="https://fonts.googleapis.com">
    <link rel="preconnect" href="https://fonts.gstatic.com" crossorigin>
    <link href="https://fonts.googleapis.com/css2?family=Inter:wght@300;400;500;600;700&display=swap" rel="stylesheet">
</head>
<body>
    <!-- Header -->
    <header class="header">
        <div class="header-container">
            <div class="header-left">
                <div class="logo">
                    <h1>MetroPower Dashboard</h1>
                    <span class="branch-name">Tucker Branch</span>
                </div>
            </div>

            <div class="header-center">
                <div class="current-date" id="currentDate"></div>
            </div>

            <div class="header-right">
                <div class="user-info" id="userInfo" style="display: none;">
                    <div class="user-details">
                        <span class="user-name" id="userName">Loading...</span>
                        <span class="user-role" id="userRole">Loading...</span>
                    </div>
                    <button class="logout-btn" id="logoutButton">Logout</button>
                </div>
                <button class="login-btn" id="headerLoginButton" style="display: none;">Login</button>
            </div>
        </div>
    </header>

    <!-- Main Content -->
    <main class="main-content">
        <!-- Loading Indicator -->
        <div class="loading-overlay" id="loadingOverlay" style="display: none;">
            <div class="loading-spinner"></div>
            <p>Loading dashboard data...</p>
        </div>

        <!-- Dashboard Content -->
        <div class="dashboard-container" id="dashboardContainer">
            <!-- Statistics Cards -->
            <section class="stats-section">
                <div class="stats-grid">
                    <div class="stat-card">
                        <div class="stat-icon">👥</div>
                        <div class="stat-content">
                            <h3 id="totalEmployees">0</h3>
                            <p>Total Employees</p>
                        </div>
                    </div>
                    <div class="stat-card">
                        <div class="stat-icon">📋</div>
                        <div class="stat-content">
                            <h3 id="activeProjects">0</h3>
                            <p>Active Projects</p>
                        </div>
                    </div>
                    <div class="stat-card">
                        <div class="stat-icon">✅</div>
                        <div class="stat-content">
                            <h3 id="todayAssignments">0</h3>
                            <p>Today's Assignments</p>
                        </div>
                    </div>
                    <div class="stat-card">
                        <div class="stat-icon">⏳</div>
                        <div class="stat-content">
                            <h3 id="unassignedCount">0</h3>
                            <p>Unassigned Today</p>
                        </div>
                    </div>
                </div>
            </section>

            <!-- Unassigned Employees -->
            <section class="unassigned-section">
                <h2>Unassigned Employees - Today</h2>
                <div class="employee-list" id="unassignedEmployees">
                    <div class="empty-state">
                        <p>Loading employees...</p>
                    </div>
                </div>
            </section>

            <!-- Weekly Assignment Grid -->
            <section class="assignment-section">
                <div class="section-header">
                    <h2>Weekly Assignments</h2>
                    <div class="week-navigation">
                        <button class="week-nav-btn" id="prevWeekBtn">← Previous Week</button>
                        <span class="current-week" id="currentWeek">Loading...</span>
                        <button class="week-nav-btn" id="nextWeekBtn">Next Week →</button>
                    </div>
                </div>

                <div class="assignment-grid" id="assignmentGrid">
                    <div class="empty-state">
                        <p>Loading assignment grid...</p>
                    </div>
                </div>
            </section>
        </div>
    </main>

    <!-- Login Modal -->
    <div class="modal-overlay" id="loginModal" style="display: none;">
        <div class="modal">
            <div class="modal-header">
                <h2>Login to MetroPower Dashboard</h2>
                <button class="modal-close" id="modalCloseBtn">&times;</button>
            </div>
            <div class="modal-body">
                <form id="loginForm">
                    <div class="form-group">
                        <label for="identifier">Username or Email</label>
                        <input type="text" id="identifier" name="identifier" required>
                    </div>
                    <div class="form-group">
                        <label for="password">Password</label>
                        <input type="password" id="password" name="password" required>
                    </div>
                    <div class="form-actions">
                        <button type="submit" class="btn-primary">Login</button>
                    </div>
                </form>
                <div class="demo-notice">
                    <p><strong>Demo Mode:</strong> Use any credentials to access the dashboard</p>
                </div>
            </div>
        </div>
    </div>

    <!-- Notification Container -->
    <div class="notification-container" id="notificationContainer"></div>

    <!-- Scripts -->
    <script src="/js/api.js"></script>
    <script src="/js/dashboard.js"></script>
    <script src="/js/components.js"></script>
>>>>>>> e543638d
</body>
</html><|MERGE_RESOLUTION|>--- conflicted
+++ resolved
@@ -3,296 +3,6 @@
 <head>
     <meta charset="UTF-8">
     <meta name="viewport" content="width=device-width, initial-scale=1.0">
-<<<<<<< HEAD
-    <title>MetroPower Manpower Dashboard</title>
-    
-    <!-- Favicon -->
-    <link rel="icon" type="image/svg+xml" href="data:image/svg+xml,%3Csvg xmlns='http://www.w3.org/2000/svg' viewBox='0 0 100 100'%3E%3Ccircle cx='50' cy='50' r='45' fill='%23dc2626'/%3E%3Ctext x='50' y='35' font-family='Arial,sans-serif' font-size='16' font-weight='bold' fill='white' text-anchor='middle'%3EMP%3C/text%3E%3Ctext x='50' y='70' font-family='Arial,sans-serif' font-size='10' fill='white' text-anchor='middle'%3EPOWER%3C/text%3E%3C/svg%3E">
-    
-    <!-- Bootstrap CSS -->
-    <link href="https://cdn.jsdelivr.net/npm/bootstrap@5.3.0/dist/css/bootstrap.min.css" rel="stylesheet">
-    
-    <!-- Custom CSS -->
-    <style>
-        :root {
-            --mp-primary: #dc2626;
-            --mp-primary-dark: #b91c1c;
-            --mp-primary-light: #ef4444;
-            --mp-secondary: #6c757d;
-            --mp-success: #16a34a;
-            --mp-danger: #dc2626;
-            --mp-warning: #eab308;
-            --mp-info: #0891b2;
-            --mp-light: #f8f9fa;
-            --mp-dark: #1f2937;
-            --mp-gray: #374151;
-        }
-
-        body {
-            background: linear-gradient(135deg, var(--mp-primary) 0%, var(--mp-primary-dark) 100%);
-            min-height: 100vh;
-            font-family: 'Segoe UI', Tahoma, Geneva, Verdana, sans-serif;
-        }
-
-        .login-container {
-            min-height: 100vh;
-            display: flex;
-            align-items: center;
-            justify-content: center;
-            padding: 20px;
-        }
-
-        .login-card {
-            background: white;
-            border-radius: 15px;
-            box-shadow: 0 20px 40px rgba(0, 0, 0, 0.1);
-            overflow: hidden;
-            max-width: 400px;
-            width: 100%;
-        }
-
-        .login-header {
-            background: var(--mp-primary);
-            color: white;
-            padding: 30px 20px;
-            text-align: center;
-        }
-
-        .login-header h1 {
-            font-size: 1.8rem;
-            font-weight: 700;
-            margin: 0;
-            letter-spacing: 1px;
-        }
-
-        .login-header .subtitle {
-            font-size: 0.9rem;
-            opacity: 0.9;
-            margin-top: 5px;
-        }
-
-        .login-body {
-            padding: 30px;
-        }
-
-        .form-control {
-            border-radius: 8px;
-            border: 2px solid #e9ecef;
-            padding: 12px 15px;
-            font-size: 1rem;
-            transition: all 0.3s ease;
-        }
-
-        .form-control:focus {
-            border-color: var(--mp-primary);
-            box-shadow: 0 0 0 0.2rem rgba(220, 38, 38, 0.25);
-        }
-
-        .btn-login {
-            background: var(--mp-primary);
-            border: none;
-            border-radius: 8px;
-            padding: 12px;
-            font-weight: 600;
-            font-size: 1rem;
-            transition: all 0.3s ease;
-            width: 100%;
-        }
-
-        .btn-login:hover {
-            background: var(--mp-primary-dark);
-            transform: translateY(-1px);
-        }
-
-        .alert {
-            border-radius: 8px;
-            border: none;
-        }
-
-        .form-label {
-            font-weight: 600;
-            color: var(--mp-dark);
-            margin-bottom: 8px;
-        }
-
-        .login-footer {
-            text-align: center;
-            padding: 20px;
-            background: var(--mp-light);
-            font-size: 0.9rem;
-            color: var(--mp-secondary);
-        }
-
-        .spinner-border-sm {
-            width: 1rem;
-            height: 1rem;
-        }
-
-        .loading {
-            opacity: 0.7;
-            pointer-events: none;
-        }
-
-        @media (max-width: 576px) {
-            .login-card {
-                margin: 10px;
-            }
-            
-            .login-header {
-                padding: 20px 15px;
-            }
-            
-            .login-body {
-                padding: 20px;
-            }
-        }
-    </style>
-</head>
-<body>
-    <div class="login-container">
-        <div class="login-card">
-            <div class="login-header">
-                <h1>METROPOWER</h1>
-                <div class="subtitle">Manpower Dashboard</div>
-                <div class="subtitle">Tucker Branch</div>
-            </div>
-            
-            <div class="login-body">
-                <form id="loginForm">
-                    <div class="mb-3">
-                        <label for="identifier" class="form-label">Username or Email</label>
-                        <input type="text" class="form-control" id="identifier" name="identifier" 
-                               placeholder="Enter your username or email" required>
-                    </div>
-                    
-                    <div class="mb-4">
-                        <label for="password" class="form-label">Password</label>
-                        <input type="password" class="form-control" id="password" name="password" 
-                               placeholder="Enter your password" required>
-                    </div>
-                    
-                    <div id="alertContainer"></div>
-                    
-                    <button type="submit" class="btn btn-primary btn-login" id="loginBtn">
-                        <span class="btn-text">Login</span>
-                        <span class="spinner-border spinner-border-sm d-none" role="status"></span>
-                    </button>
-                </form>
-            </div>
-            
-            <div class="login-footer">
-                <div>Demo Credentials:</div>
-                <div><strong>admin@metropower.com</strong> / <strong>MetroPower2025!</strong></div>
-                <div><strong>antione.harrell@metropower.com</strong> / <strong>password123</strong></div>
-            </div>
-        </div>
-    </div>
-
-    <!-- Bootstrap JS -->
-    <script src="https://cdn.jsdelivr.net/npm/bootstrap@5.3.0/dist/js/bootstrap.bundle.min.js"></script>
-    
-    <!-- Custom JavaScript -->
-    <script>
-        const API_BASE = 'http://localhost:3001/api';
-        
-        document.getElementById('loginForm').addEventListener('submit', async function(e) {
-            e.preventDefault();
-            
-            const loginBtn = document.getElementById('loginBtn');
-            const btnText = loginBtn.querySelector('.btn-text');
-            const spinner = loginBtn.querySelector('.spinner-border');
-            const alertContainer = document.getElementById('alertContainer');
-            
-            // Show loading state
-            loginBtn.classList.add('loading');
-            btnText.textContent = 'Logging in...';
-            spinner.classList.remove('d-none');
-            alertContainer.innerHTML = '';
-            
-            const formData = new FormData(this);
-            const loginData = {
-                identifier: formData.get('identifier'),
-                password: formData.get('password')
-            };
-            
-            try {
-                const response = await fetch(`${API_BASE}/auth/login`, {
-                    method: 'POST',
-                    headers: {
-                        'Content-Type': 'application/json'
-                    },
-                    body: JSON.stringify(loginData)
-                });
-                
-                const result = await response.json();
-                
-                if (response.ok && result.success) {
-                    // Store token
-                    localStorage.setItem('accessToken', result.accessToken);
-                    localStorage.setItem('user', JSON.stringify(result.user));
-                    
-                    // Show success message
-                    alertContainer.innerHTML = `
-                        <div class="alert alert-success">
-                            <strong>Login successful!</strong> Welcome back, ${result.user.first_name}!
-                        </div>
-                    `;
-                    
-                    // Redirect to standalone manager dashboard
-                    setTimeout(() => {
-                        window.location.href = 'standalone-manager.html';
-                    }, 1500);
-                    
-                } else {
-                    // Show error message
-                    alertContainer.innerHTML = `
-                        <div class="alert alert-danger">
-                            <strong>Login failed!</strong> ${result.message || 'Invalid credentials'}
-                        </div>
-                    `;
-                }
-                
-            } catch (error) {
-                console.error('Login error:', error);
-                alertContainer.innerHTML = `
-                    <div class="alert alert-danger">
-                        <strong>Connection error!</strong> Please check if the server is running.
-                    </div>
-                `;
-            } finally {
-                // Reset loading state
-                loginBtn.classList.remove('loading');
-                btnText.textContent = 'Login';
-                spinner.classList.add('d-none');
-            }
-        });
-        
-        // Check server status on page load
-        window.addEventListener('load', async function() {
-            try {
-                const response = await fetch(`${API_BASE}/../health`);
-                const result = await response.json();
-                
-                if (result.status === 'OK') {
-                    console.log('Server is running:', result);
-                }
-            } catch (error) {
-                console.warn('Server health check failed:', error);
-                document.getElementById('alertContainer').innerHTML = `
-                    <div class="alert alert-warning">
-                        <strong>Server offline!</strong> Redirecting to standalone manager...
-                        <br><a href="standalone-manager.html" class="btn btn-sm btn-outline-primary mt-2">Go to Standalone Manager</a>
-                    </div>
-                `;
-
-                // Auto-redirect to standalone manager after 3 seconds if server is offline
-                setTimeout(() => {
-                    window.location.href = 'standalone-manager.html';
-                }, 3000);
-            }
-        });
-    </script>
-=======
     <title>MetroPower Dashboard - Tucker Branch</title>
     <meta name="description" content="MetroPower workforce management dashboard for Tucker Branch operations">
     <meta name="author" content="The HigherSelf Network">
@@ -446,6 +156,5 @@
     <script src="/js/api.js"></script>
     <script src="/js/dashboard.js"></script>
     <script src="/js/components.js"></script>
->>>>>>> e543638d
 </body>
 </html>